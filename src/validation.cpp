--- conflicted
+++ resolved
@@ -318,112 +318,7 @@
 // Returns the script flags which should be checked for a given block
 static unsigned int GetBlockScriptFlags(const CBlockIndex* pindex, const Consensus::Params& chainparams);
 
-<<<<<<< HEAD
-unsigned int GetLegacySigOpCount(const CTransaction& tx)
-{
-    unsigned int nSigOps = 0;
-    for (const auto& txin : tx.vin)
-    {
-        nSigOps += txin.scriptSig.GetSigOpCount(false);
-    }
-    for (const auto& txout : tx.vout)
-    {
-        nSigOps += txout.scriptPubKey.GetSigOpCount(false);
-    }
-    return nSigOps;
-}
-
-unsigned int GetP2SHSigOpCount(const CTransaction& tx, const CCoinsViewCache& inputs)
-{
-    if (tx.IsCoinBase())
-        return 0;
-
-    unsigned int nSigOps = 0;
-    for (unsigned int i = 0; i < tx.vin.size(); i++)
-    {
-        const CTxOut &prevout = inputs.GetOutputFor(tx.vin[i]);
-        if (prevout.scriptPubKey.IsPayToScriptHash())
-            nSigOps += prevout.scriptPubKey.GetSigOpCount(tx.vin[i].scriptSig);
-    }
-    return nSigOps;
-}
-
-int64_t GetTransactionSigOpCost(const CTransaction& tx, const CCoinsViewCache& inputs, int flags)
-{
-    int64_t nSigOps = GetLegacySigOpCount(tx) * WITNESS_SCALE_FACTOR;
-
-    if (tx.IsCoinBase())
-        return nSigOps;
-
-    if (flags & SCRIPT_VERIFY_P2SH) {
-        nSigOps += GetP2SHSigOpCount(tx, inputs) * WITNESS_SCALE_FACTOR;
-    }
-
-    for (unsigned int i = 0; i < tx.vin.size(); i++)
-    {
-        const CTxOut &prevout = inputs.GetOutputFor(tx.vin[i]);
-        nSigOps += CountWitnessSigOps(tx.vin[i].scriptSig, prevout.scriptPubKey, &tx.vin[i].scriptWitness, flags);
-    }
-    return nSigOps;
-}
-
-
-
-
-
-bool CheckTransaction(const CTransaction& tx, CValidationState &state, bool fCheckDuplicateInputs)
-{
-    // Basic checks that don't depend on any context
-    if (tx.vin.empty())
-        return state.DoS(10, false, REJECT_INVALID, "bad-txns-vin-empty");
-    if (tx.vout.empty())
-        return state.DoS(10, false, REJECT_INVALID, "bad-txns-vout-empty");
-    // Size limits (this doesn't take the witness into account, as that hasn't been checked for malleability)
-    if (::GetSerializeSize(tx, SER_NETWORK, PROTOCOL_VERSION | SERIALIZE_TRANSACTION_NO_WITNESS) > MAX_TX_BASE_SIZE)
-        return state.DoS(100, false, REJECT_INVALID, "bad-txns-oversize");
-
-    // Check for negative or overflow output values
-    CAmount nValueOut = 0;
-    for (const auto& txout : tx.vout)
-    {
-        if (txout.nValue < 0)
-            return state.DoS(100, false, REJECT_INVALID, "bad-txns-vout-negative");
-        if (txout.nValue > MAX_MONEY)
-            return state.DoS(100, false, REJECT_INVALID, "bad-txns-vout-toolarge");
-        nValueOut += txout.nValue;
-        if (!MoneyRange(nValueOut))
-            return state.DoS(100, false, REJECT_INVALID, "bad-txns-txouttotal-toolarge");
-    }
-
-    // Check for duplicate inputs - note that this check is slow so we skip it in CheckBlock
-    if (fCheckDuplicateInputs) {
-        std::set<COutPoint> vInOutPoints;
-        for (const auto& txin : tx.vin)
-        {
-            if (!vInOutPoints.insert(txin.prevout).second)
-                return state.DoS(100, false, REJECT_INVALID, "bad-txns-inputs-duplicate");
-        }
-    }
-
-    if (tx.IsCoinBase())
-    {
-        if (tx.vin[0].scriptSig.size() < 2 || tx.vin[0].scriptSig.size() > 100)
-            return state.DoS(100, false, REJECT_INVALID, "bad-cb-length");
-    }
-    else
-    {
-        for (const auto& txin : tx.vin)
-            if (txin.prevout.IsNull())
-                return state.DoS(10, false, REJECT_INVALID, "bad-txns-prevout-null");
-    }
-
-    return true;
-}
-
-void LimitMempoolSize(CTxMemPool& pool, size_t limit, unsigned long age) {
-=======
 static void LimitMempoolSize(CTxMemPool& pool, size_t limit, unsigned long age) {
->>>>>>> 3751912e
     int expired = pool.Expire(GetTime() - age);
     if (expired != 0) {
         LogPrint(BCLog::MEMPOOL, "Expired %i transactions from the memory pool\n", expired);
@@ -1824,37 +1719,17 @@
         }
     }
 
-<<<<<<< HEAD
-    // BIP16 didn't become active until Apr 1 2012
-    int64_t nBIP16SwitchTime = 1333238400;
-    bool fStrictPayToScriptHash = (pindex->GetBlockTime() >= nBIP16SwitchTime);
-
-    unsigned int flags = fStrictPayToScriptHash ? SCRIPT_VERIFY_P2SH : SCRIPT_VERIFY_NONE;
-    bool fSegwitSeasoned = false;
-
-    // Start enforcing the DERSIG (BIP66) rule
-    if (pindex->nHeight >= chainparams.GetConsensus().BIP66Height) {
-        flags |= SCRIPT_VERIFY_DERSIG;
-    }
-
-    // Start enforcing CHECKLOCKTIMEVERIFY (BIP65) rule
-    if (pindex->nHeight >= chainparams.GetConsensus().BIP65Height) {
-        flags |= SCRIPT_VERIFY_CHECKLOCKTIMEVERIFY;
-    }
-
-=======
->>>>>>> 3751912e
     // Start enforcing BIP68 (sequence locks) and BIP112 (CHECKSEQUENCEVERIFY) using versionbits logic.
     int nLockTimeFlags = 0;
     if (VersionBitsState(pindex->pprev, chainparams.GetConsensus(), Consensus::DEPLOYMENT_CSV, versionbitscache) == THRESHOLD_ACTIVE) {
         nLockTimeFlags |= LOCKTIME_VERIFY_SEQUENCE;
     }
 
-<<<<<<< HEAD
-    // Start enforcing WITNESS rules using versionbits logic.
-    if (IsWitnessEnabled(pindex->pprev, chainparams.GetConsensus())) {
-        flags |= SCRIPT_VERIFY_WITNESS;
-        flags |= SCRIPT_VERIFY_NULLDUMMY;
+    // Get the script flags for this block
+    unsigned int flags = GetBlockScriptFlags(pindex, chainparams.GetConsensus());
+    // This would be a lot nicer to put back in ^^^ but.. yeah.
+    bool fSegwitSeasoned = false;
+    if (flags & SCRIPT_VERIFY_WITNESS) {
         fSegwitSeasoned = IsWitnessSeasoned(pindex->pprev, chainparams.GetConsensus());
     }
 
@@ -1868,10 +1743,6 @@
             return state.DoS(0, error("ConnectBlock(): relayed block must signal for segwit, please upgrade"), REJECT_INVALID, "bad-no-segwit");
         }
     }
-=======
-    // Get the script flags for this block
-    unsigned int flags = GetBlockScriptFlags(pindex, chainparams.GetConsensus());
->>>>>>> 3751912e
 
     int64_t nTime2 = GetTimeMicros(); nTimeForks += nTime2 - nTime1;
     LogPrint(BCLog::BENCH, "    - Fork checks: %.2fms [%.2fs]\n", 0.001 * (nTime2 - nTime1), nTimeForks * 0.000001);
@@ -2017,62 +1888,6 @@
     bool fDoFullFlush = false;
     int64_t nNow = 0;
     try {
-<<<<<<< HEAD
-    if (fPruneMode && (fCheckForPruning || nManualPruneHeight > 0) && !fReindex) {
-        if (nManualPruneHeight > 0) {
-            FindFilesToPruneManual(setFilesToPrune, nManualPruneHeight);
-        } else {
-            FindFilesToPrune(setFilesToPrune, chainparams.PruneAfterHeight());
-            fCheckForPruning = false;
-        }
-        if (!setFilesToPrune.empty()) {
-            fFlushForPrune = true;
-            if (!fHavePruned) {
-                pblocktree->WriteFlag("prunedblockfiles", true);
-                fHavePruned = true;
-            }
-        }
-    }
-    int64_t nNow = GetTimeMicros();
-    // Avoid writing/flushing immediately after startup.
-    if (nLastWrite == 0) {
-        nLastWrite = nNow;
-    }
-    if (nLastFlush == 0) {
-        nLastFlush = nNow;
-    }
-    if (nLastSetChain == 0) {
-        nLastSetChain = nNow;
-    }
-    int64_t nMempoolSizeMax = GetArg("-maxmempool", DEFAULT_MAX_MEMPOOL_SIZE) * 1000000;
-    int64_t cacheSize = pcoinsTip->DynamicMemoryUsage() * DB_PEAK_USAGE_FACTOR;
-    int64_t nTotalSpace = nCoinCacheUsage + std::max<int64_t>(nMempoolSizeMax - nMempoolUsage, 0);
-    // The cache is large and we're within 10% and 200 MiB or 50% and 50MiB of the limit, but we have time now (not in the middle of a block processing).
-    bool fCacheLarge = mode == FLUSH_STATE_PERIODIC && cacheSize > std::min(std::max(nTotalSpace / 2, nTotalSpace - MIN_BLOCK_COINSDB_USAGE * 1024 * 1024),
-                                                                            std::max((9 * nTotalSpace) / 10, nTotalSpace - MAX_BLOCK_COINSDB_USAGE * 1024 * 1024));
-    // The cache is over the limit, we have to write now.
-    bool fCacheCritical = mode == FLUSH_STATE_IF_NEEDED && cacheSize > nTotalSpace;
-    // It's been a while since we wrote the block index to disk. Do this frequently, so we don't need to redownload after a crash.
-    bool fPeriodicWrite = mode == FLUSH_STATE_PERIODIC && nNow > nLastWrite + (int64_t)DATABASE_WRITE_INTERVAL * 1000000;
-    // It's been very long since we flushed the cache. Do this infrequently, to optimize cache usage.
-    bool fPeriodicFlush = mode == FLUSH_STATE_PERIODIC && nNow > nLastFlush + (int64_t)DATABASE_FLUSH_INTERVAL * 1000000;
-    // Combine all conditions that result in a full cache flush.
-    bool fDoFullFlush = (mode == FLUSH_STATE_ALWAYS) || fCacheLarge || fCacheCritical || fPeriodicFlush || fFlushForPrune;
-    // Write blocks and block index to disk.
-    if (fDoFullFlush || fPeriodicWrite) {
-        // Depend on nMinDiskSpace to ensure we can write block index
-        if (!CheckDiskSpace(0))
-            return state.Error("out of disk space");
-        // First make sure all block and undo data is flushed to disk.
-        FlushBlockFile();
-        // Then update all block file information (which may refer to block and undo files).
-        {
-            std::vector<std::pair<int, const CBlockFileInfo*> > vFiles;
-            vFiles.reserve(setDirtyFileInfo.size());
-            for (std::set<int>::iterator it = setDirtyFileInfo.begin(); it != setDirtyFileInfo.end(); ) {
-                vFiles.push_back(std::make_pair(*it, &vinfoBlockFile[*it]));
-                setDirtyFileInfo.erase(it++);
-=======
     {
         LOCK(cs_LastBlockFile);
         if (fPruneMode && (fCheckForPruning || nManualPruneHeight > 0) && !fReindex) {
@@ -2081,7 +1896,6 @@
             } else {
                 FindFilesToPrune(setFilesToPrune, chainparams.PruneAfterHeight());
                 fCheckForPruning = false;
->>>>>>> 3751912e
             }
             if (!setFilesToPrune.empty()) {
                 fFlushForPrune = true;
@@ -3007,11 +2821,7 @@
     // checks that use witness data may be performed here.
 
     // Size limits
-<<<<<<< HEAD
     if (block.vtx.empty() || block.vtx.size() > MAX_BLOCK_VTX || ::GetSerializeSize(block, SER_NETWORK, PROTOCOL_VERSION | SERIALIZE_TRANSACTION_NO_WITNESS) > MAX_BLOCK_SERIALIZED_SIZE)
-=======
-    if (block.vtx.empty() || block.vtx.size() * WITNESS_SCALE_FACTOR > MAX_BLOCK_WEIGHT || ::GetSerializeSize(block, SER_NETWORK, PROTOCOL_VERSION | SERIALIZE_TRANSACTION_NO_WITNESS) * WITNESS_SCALE_FACTOR > MAX_BLOCK_WEIGHT)
->>>>>>> 3751912e
         return state.DoS(100, false, REJECT_INVALID, "bad-blk-length", false, "size limits failed");
 
     // First transaction must be coinbase, the rest must not be
@@ -4512,14 +4322,9 @@
 
 bool LoadMempool(void)
 {
-<<<<<<< HEAD
-    int64_t nExpiryTimeout = GetArg("-mempoolexpiry", DEFAULT_MEMPOOL_EXPIRY) * 60 * 60;
-    FILE* filestr = fopen((GetDataDir() / "mempool.dat").string().c_str(), "rb");
-=======
     const CChainParams& chainparams = Params();
     int64_t nExpiryTimeout = gArgs.GetArg("-mempoolexpiry", DEFAULT_MEMPOOL_EXPIRY) * 60 * 60;
     FILE* filestr = fsbridge::fopen(GetDataDir() / "mempool.dat", "rb");
->>>>>>> 3751912e
     CAutoFile file(filestr, SER_DISK, CLIENT_VERSION);
     if (file.IsNull()) {
         LogPrintf("Failed to open mempool file from disk. Continuing anyway.\n");
@@ -4599,11 +4404,7 @@
     int64_t mid = GetTimeMicros();
 
     try {
-<<<<<<< HEAD
-        FILE* filestr = fopen((GetDataDir() / "mempool.dat.new").string().c_str(), "wb");
-=======
         FILE* filestr = fsbridge::fopen(GetDataDir() / "mempool.dat.new", "wb");
->>>>>>> 3751912e
         if (!filestr) {
             return;
         }
