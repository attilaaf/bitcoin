--- conflicted
+++ resolved
@@ -3,11 +3,7 @@
     <name>AddressBookPage</name>
     <message>
         <source>Right-click to edit address or label</source>
-<<<<<<< HEAD
-        <translation>Fare clic con il tasto destro del mouse per modificare l'indirizzo o l'etichetta</translation>
-=======
         <translation>Tasto destro per modificare l'indirizzo o l'etichetta</translation>
->>>>>>> 3751912e
     </message>
     <message>
         <source>Create a new address</source>
@@ -902,8 +898,6 @@
         <translation>Progresso</translation>
     </message>
     <message>
-<<<<<<< HEAD
-=======
         <source>Progress increase per hour</source>
         <translation>Aumento dei progressi per ogni ora</translation>
     </message>
@@ -916,7 +910,6 @@
         <translation>Tempo stimato al completamento della sincronizzazione.</translation>
     </message>
     <message>
->>>>>>> 3751912e
         <source>Hide</source>
         <translation>Nascondi</translation>
     </message>
@@ -1338,8 +1331,6 @@
         <translation>La richiesta di pagamento non può essere processata!</translation>
     </message>
     <message>
-<<<<<<< HEAD
-=======
         <source>Bad response from server %1</source>
         <translation> Risposta errata da parte del server %1 </translation>
     </message>
@@ -1348,7 +1339,6 @@
         <translation> Errore di richiesta di rete</translation>
     </message>
     <message>
->>>>>>> 3751912e
         <source>Payment acknowledged</source>
         <translation>Pagamento riconosciuto</translation>
     </message>
@@ -1434,15 +1424,11 @@
         <source>%n year(s)</source>
         <translation><numerusform>%n anno</numerusform><numerusform>%n anni</numerusform></translation>
     </message>
-<<<<<<< HEAD
-    </context>
-=======
     <message>
         <source>%1 didn't yet exit safely...</source>
         <translation>%1 non è ancora stato chiuso in modo sicuro</translation>
     </message>
 </context>
->>>>>>> 3751912e
 <context>
     <name>QObject::QObject</name>
     <message>
@@ -1696,8 +1682,6 @@
         <translation>&amp;Disconnetti</translation>
     </message>
     <message>
-<<<<<<< HEAD
-=======
         <source>Ban for</source>
         <translation>Bannato per</translation>
     </message>
@@ -1706,7 +1690,6 @@
         <translation>&amp;Sbanna</translation>
     </message>
     <message>
->>>>>>> 3751912e
         <source>Welcome to the %1 RPC console.</source>
         <translation>Benvenuto nella console RPC di %1.</translation>
     </message>
@@ -1904,9 +1887,6 @@
         <source>Message</source>
         <translation>Messaggio</translation>
     </message>
-<<<<<<< HEAD
-    </context>
-=======
     <message>
         <source>Resulting URI too long, try to reduce the text for label / message.</source>
         <translation> L'URI risultante è troppo lungo, prova a ridurre il testo nell'etichetta / messaggio.</translation>
@@ -1916,7 +1896,6 @@
         <translation> Errore nella codifica dell'URI nel codice QR.</translation>
     </message>
 </context>
->>>>>>> 3751912e
 <context>
     <name>RecentRequestsTableModel</name>
     <message>
@@ -2093,7 +2072,6 @@
     <message>
         <source>Copy quantity</source>
         <translation>Copia quantità</translation>
-<<<<<<< HEAD
     </message>
     <message>
         <source>Copy amount</source>
@@ -2124,24 +2102,56 @@
         <translation>%1 a %2</translation>
     </message>
     <message>
+        <source>Are you sure you want to send?</source>
+        <translation> Sei sicuro di voler inviare?</translation>
+    </message>
+    <message>
         <source>added as transaction fee</source>
         <translation> Includi il costo della transazione</translation>
     </message>
     <message>
+        <source>Total Amount %1</source>
+        <translation>Importo Totale %1</translation>
+    </message>
+    <message>
         <source>or</source>
         <translation>o</translation>
     </message>
     <message>
+        <source>Confirm send coins</source>
+        <translation>Conferma invio coins</translation>
+    </message>
+    <message>
+        <source>The recipient address is not valid. Please recheck.</source>
+        <translation> L'indirizzo del destinatario non è valido. Si prega di ricontrollare.</translation>
+    </message>
+    <message>
+        <source>The amount to pay must be larger than 0.</source>
+        <translation> L'importo da pagare deve essere maggiore di 0.</translation>
+    </message>
+    <message>
         <source>The amount exceeds your balance.</source>
         <translation>Non hai abbastanza fondi</translation>
     </message>
     <message>
+        <source>The total exceeds your balance when the %1 transaction fee is included.</source>
+        <translation> Il totale è superiore al tuo saldo attuale includendo la commissione di %1. </translation>
+    </message>
+    <message>
+        <source>Duplicate address found: addresses should only be used once each.</source>
+        <translation> Rilevato un indirizzo duplicato Ciascun indirizzo dovrebbe essere utilizzato una sola volta.</translation>
+    </message>
+    <message>
         <source>Transaction creation failed!</source>
         <translation>Creazione della transazione fallita!</translation>
     </message>
     <message>
         <source>The transaction was rejected with the following reason: %1</source>
         <translation>La transazione è stata respinta per il seguente motivo: %1</translation>
+    </message>
+    <message>
+        <source>A fee higher than %1 is considered an absurdly high fee.</source>
+        <translation> Una commissione maggiore di %1 è considerata irragionevolmente elevata.</translation>
     </message>
     <message>
         <source>Payment request expired.</source>
@@ -2152,6 +2162,10 @@
         <translation><numerusform>%n blocco</numerusform><numerusform>%n blocchi</numerusform></translation>
     </message>
     <message>
+        <source>Pay only the required fee of %1</source>
+        <translation> Paga solamente la commissione richiesta di %1</translation>
+    </message>
+    <message>
         <source>Warning: Invalid Bitcoin address</source>
         <translation>Attenzione: Indirizzo Bitcoin non valido</translation>
     </message>
@@ -2162,516 +2176,594 @@
     <message>
         <source>(no label)</source>
         <translation>(nessuna etichetta)</translation>
-=======
->>>>>>> 3751912e
+    </message>
+</context>
+<context>
+    <name>SendCoinsEntry</name>
+    <message>
+        <source>A&amp;mount:</source>
+        <translation>&amp;Importo:</translation>
+    </message>
+    <message>
+        <source>Pay &amp;To:</source>
+        <translation>Paga &amp;a:</translation>
+    </message>
+    <message>
+        <source>&amp;Label:</source>
+        <translation>&amp;Etichetta:</translation>
+    </message>
+    <message>
+        <source>Choose previously used address</source>
+        <translation>Scegli un indirizzo usato precedentemente</translation>
+    </message>
+    <message>
+        <source>This is a normal payment.</source>
+        <translation>Questo è un normale pagamento.</translation>
+    </message>
+    <message>
+        <source>The Bitcoin address to send the payment to</source>
+        <translation>L'indirizzo Bitcoin a cui vuoi inviare il pagamento</translation>
+    </message>
+    <message>
+        <source>Alt+A</source>
+        <translation>Alt+A</translation>
+    </message>
+    <message>
+        <source>Paste address from clipboard</source>
+        <translation>Incollare l'indirizzo dagli appunti</translation>
+    </message>
+    <message>
+        <source>Alt+P</source>
+        <translation>Alt+P</translation>
+    </message>
+    <message>
+        <source>Remove this entry</source>
+        <translation>Rimuovi questa voce</translation>
+    </message>
+    <message>
+        <source>The fee will be deducted from the amount being sent. The recipient will receive less bitcoins than you enter in the amount field. If multiple recipients are selected, the fee is split equally.</source>
+        <translation>La commissione sarà sottratta dall'importo che si sta inviando. Il beneficiario riceverà un totale di bitcoin inferiore al valore digitato. Nel caso in cui siano stati selezionati più beneficiari la commissione sarà suddivisa in parti uguali.</translation>
+    </message>
+    <message>
+        <source>S&amp;ubtract fee from amount</source>
+        <translation>S&amp;ottrae la commissione dall'importo</translation>
+    </message>
+    <message>
+        <source>Message:</source>
+        <translation>Messaggio:</translation>
+    </message>
+    <message>
+        <source>This is an unauthenticated payment request.</source>
+        <translation>Questa è una richiesta di pagamento non autenticata.</translation>
+    </message>
+    <message>
+        <source>This is an authenticated payment request.</source>
+        <translation>Questa è una richiesta di pagamento autenticata.</translation>
+    </message>
+    <message>
+        <source>Enter a label for this address to add it to the list of used addresses</source>
+        <translation>Inserisci un'etichetta per questo indirizzo per aggiungerlo alla lista degli indirizzi utilizzati</translation>
+    </message>
+    <message>
+        <source>A message that was attached to the bitcoin: URI which will be stored with the transaction for your reference. Note: This message will not be sent over the Bitcoin network.</source>
+        <translation>Messaggio incluso nel bitcoin URI e che sarà memorizzato con la transazione per vostro riferimento. Nota: Questo messaggio non sarà inviato attraverso la rete Bitcoin.</translation>
+    </message>
+    <message>
+        <source>Pay To:</source>
+        <translation>Pagare a:</translation>
+    </message>
+    <message>
+        <source>Memo:</source>
+        <translation>Memo:</translation>
+    </message>
+    </context>
+<context>
+    <name>SendConfirmationDialog</name>
+    <message>
+        <source>Yes</source>
+        <translation>Si</translation>
+    </message>
+</context>
+<context>
+    <name>ShutdownWindow</name>
+    <message>
+        <source>%1 is shutting down...</source>
+        <translation>Arresto di %1 in corso...</translation>
+    </message>
+    <message>
+        <source>Do not shut down the computer until this window disappears.</source>
+        <translation>Non spegnere il computer fino a quando questa finestra non si sarà chiusa.</translation>
+    </message>
+</context>
+<context>
+    <name>SignVerifyMessageDialog</name>
+    <message>
+        <source>Signatures - Sign / Verify a Message</source>
+        <translation>Firme - Firma / Verifica un messaggio</translation>
+    </message>
+    <message>
+        <source>&amp;Sign Message</source>
+        <translation>&amp;Firma Messaggio</translation>
+    </message>
+    <message>
+        <source>You can sign messages/agreements with your addresses to prove you can receive bitcoins sent to them. Be careful not to sign anything vague or random, as phishing attacks may try to trick you into signing your identity over to them. Only sign fully-detailed statements you agree to.</source>
+        <translation>È possibile firmare messaggi/accordi con i propri indirizzi in modo da dimostrare di poter ricevere bitcoin attraverso di essi. Si consiglia di prestare attenzione a non firmare dichiarazioni vaghe o casuali, attacchi di phishing potrebbero cercare di indurre ad apporre la firma su di esse. Si raccomanda di firmare esclusivamente dichiarazioni completamente dettagliate e delle quali si condivide in pieno il contenuto.</translation>
+    </message>
+    <message>
+        <source>The Bitcoin address to sign the message with</source>
+        <translation>L'indirizzo Bitcoin da utilizzare per firmare il messaggio</translation>
+    </message>
+    <message>
+        <source>Choose previously used address</source>
+        <translation>Scegli un indirizzo usato precedentemente</translation>
+    </message>
+    <message>
+        <source>Alt+A</source>
+        <translation>Alt+A</translation>
+    </message>
+    <message>
+        <source>Paste address from clipboard</source>
+        <translation>Incolla l'indirizzo dagli appunti</translation>
+    </message>
+    <message>
+        <source>Alt+P</source>
+        <translation>Alt+P</translation>
+    </message>
+    <message>
+        <source>Enter the message you want to sign here</source>
+        <translation>Inserisci qui il messaggio che vuoi firmare</translation>
+    </message>
+    <message>
+        <source>Signature</source>
+        <translation>Firma</translation>
+    </message>
+    <message>
+        <source>Copy the current signature to the system clipboard</source>
+        <translation>Copia la firma corrente nella clipboard</translation>
+    </message>
+    <message>
+        <source>Sign the message to prove you own this Bitcoin address</source>
+        <translation>Firma un messaggio per dimostrare di possedere questo indirizzo Bitcoin</translation>
+    </message>
+    <message>
+        <source>Sign &amp;Message</source>
+        <translation>Firma &amp;Messaggio</translation>
+    </message>
+    <message>
+        <source>Reset all sign message fields</source>
+        <translation>Reimposta tutti i campi della firma messaggio</translation>
+    </message>
+    <message>
+        <source>Clear &amp;All</source>
+        <translation>Cancella &amp;Tutto</translation>
+    </message>
+    <message>
+        <source>&amp;Verify Message</source>
+        <translation>&amp;Verifica Messaggio</translation>
+    </message>
+    <message>
+        <source>Enter the receiver's address, message (ensure you copy line breaks, spaces, tabs, etc. exactly) and signature below to verify the message. Be careful not to read more into the signature than what is in the signed message itself, to avoid being tricked by a man-in-the-middle attack. Note that this only proves the signing party receives with the address, it cannot prove sendership of any transaction!</source>
+        <translation>Per verificare il messaggio inserire l'indirizzo del firmatario, il messaggio e la firma nei campi sottostanti, assicurandosi di copiare esattamente anche ritorni a capo, spazi, tabulazioni, etc.. Si raccomanda di non lasciarsi fuorviare dalla firma a leggere più di quanto non sia riportato nel testo del messaggio stesso, in modo da evitare di cadere vittima di attacchi di tipo man-in-the-middle. Si ricorda che la verifica della firma dimostra soltanto che il firmatario può ricevere pagamenti con l'indirizzo corrispondente, non prova l'invio di alcuna transazione.</translation>
+    </message>
+    <message>
+        <source>The Bitcoin address the message was signed with</source>
+        <translation>L'indirizzo Bitcoin con cui è stato contrassegnato il messaggio</translation>
+    </message>
+    <message>
+        <source>Verify the message to ensure it was signed with the specified Bitcoin address</source>
+        <translation>Verifica il messaggio per accertare che sia stato firmato con l'indirizzo specificato</translation>
+    </message>
+    <message>
+        <source>Verify &amp;Message</source>
+        <translation>Verifica &amp;Messaggio</translation>
+    </message>
+    <message>
+        <source>Reset all verify message fields</source>
+        <translation>Reimposta tutti i campi della verifica messaggio</translation>
+    </message>
+    <message>
+        <source>Click "Sign Message" to generate signature</source>
+        <translation>Clicca "Firma Messaggio" per generare una firma</translation>
+    </message>
+    <message>
+        <source>The entered address is invalid.</source>
+        <translation>L'indirizzo inserito non è valido.</translation>
+    </message>
+    <message>
+        <source>Please check the address and try again.</source>
+        <translation>Per favore controlla l'indirizzo e prova di nuovo.</translation>
+    </message>
+    <message>
+        <source>The entered address does not refer to a key.</source>
+        <translation>L'indirizzo bitcoin inserito non è associato a nessuna chiave.</translation>
+    </message>
+    <message>
+        <source>Wallet unlock was cancelled.</source>
+        <translation>Sblocco del portamonete annullato.</translation>
+    </message>
+    <message>
+        <source>Private key for the entered address is not available.</source>
+        <translation>La chiave privata per l'indirizzo inserito non è disponibile.</translation>
+    </message>
+    <message>
+        <source>Message signing failed.</source>
+        <translation>Firma messaggio fallita.</translation>
+    </message>
+    <message>
+        <source>Message signed.</source>
+        <translation>Messaggio firmato.</translation>
+    </message>
+    <message>
+        <source>The signature could not be decoded.</source>
+        <translation>Non è stato possibile decodificare la firma.</translation>
+    </message>
+    <message>
+        <source>Please check the signature and try again.</source>
+        <translation>Per favore controlla la firma e prova di nuovo.</translation>
+    </message>
+    <message>
+        <source>The signature did not match the message digest.</source>
+        <translation>La firma non corrisponde al digest del messaggio.</translation>
+    </message>
+    <message>
+        <source>Message verification failed.</source>
+        <translation>Verifica messaggio fallita.</translation>
+    </message>
+    <message>
+        <source>Message verified.</source>
+        <translation>Messaggio verificato.</translation>
+    </message>
+</context>
+<context>
+    <name>SplashScreen</name>
+    <message>
+        <source>[testnet]</source>
+        <translation>[testnet]</translation>
+    </message>
+</context>
+<context>
+    <name>TrafficGraphWidget</name>
+    <message>
+        <source>KB/s</source>
+        <translation>KB/s</translation>
+    </message>
+</context>
+<context>
+    <name>TransactionDesc</name>
+    <message>
+        <source>%1/offline</source>
+        <translation>%1/offline</translation>
+    </message>
+    <message>
+        <source>0/unconfirmed, %1</source>
+        <translation>0/non confermati, %1</translation>
+    </message>
+    <message>
+        <source>abandoned</source>
+        <translation>abbandonato</translation>
+    </message>
+    <message>
+        <source>%1/unconfirmed</source>
+        <translation>%1/non confermato</translation>
+    </message>
+    <message>
+        <source>%1 confirmations</source>
+        <translation>%1 conferme</translation>
+    </message>
+    <message>
+        <source>Status</source>
+        <translation>Stato</translation>
+    </message>
+    <message>
+        <source>, has not been successfully broadcast yet</source>
+        <translation>, non è ancora stata trasmessa con successo</translation>
+    </message>
+    <message>
+        <source>Date</source>
+        <translation>Data</translation>
+    </message>
+    <message>
+        <source>Source</source>
+        <translation>Sorgente</translation>
+    </message>
+    <message>
+        <source>Generated</source>
+        <translation>Generato</translation>
+    </message>
+    <message>
+        <source>From</source>
+        <translation>Da</translation>
+    </message>
+    <message>
+        <source>unknown</source>
+        <translation>sconosciuto</translation>
+    </message>
+    <message>
+        <source>To</source>
+        <translation>A</translation>
+    </message>
+    <message>
+        <source>own address</source>
+        <translation>proprio indirizzo</translation>
+    </message>
+    <message>
+        <source>watch-only</source>
+        <translation>sola lettura</translation>
+    </message>
+    <message>
+        <source>label</source>
+        <translation>etichetta</translation>
+    </message>
+    <message>
+        <source>Credit</source>
+        <translation>Credito</translation>
+    </message>
+    <message>
+        <source>not accepted</source>
+        <translation>non accettate</translation>
+    </message>
+    <message>
+        <source>Debit</source>
+        <translation>Debito</translation>
+    </message>
+    <message>
+        <source>Total debit</source>
+        <translation>Debito totale</translation>
+    </message>
+    <message>
+        <source>Total credit</source>
+        <translation>Credito totale</translation>
+    </message>
+    <message>
+        <source>Transaction fee</source>
+        <translation>Commissione transazione</translation>
+    </message>
+    <message>
+        <source>Net amount</source>
+        <translation>Importo netto</translation>
+    </message>
+    <message>
+        <source>Message</source>
+        <translation>Messaggio</translation>
+    </message>
+    <message>
+        <source>Comment</source>
+        <translation>Commento</translation>
+    </message>
+    <message>
+        <source>Transaction ID</source>
+        <translation>ID della transazione</translation>
+    </message>
+    <message>
+        <source>Merchant</source>
+        <translation>Commerciante</translation>
+    </message>
+    <message>
+        <source>Debug information</source>
+        <translation>Informazione di debug</translation>
+    </message>
+    <message>
+        <source>Transaction</source>
+        <translation>Transazione</translation>
+    </message>
+    <message>
+        <source>Inputs</source>
+        <translation>Input</translation>
+    </message>
+    <message>
+        <source>Amount</source>
+        <translation>Importo</translation>
+    </message>
+    <message>
+        <source>true</source>
+        <translation>vero</translation>
+    </message>
+    <message>
+        <source>false</source>
+        <translation>falso</translation>
+    </message>
+</context>
+<context>
+    <name>TransactionDescDialog</name>
+    <message>
+        <source>This pane shows a detailed description of the transaction</source>
+        <translation>Questo pannello mostra una descrizione dettagliata della transazione</translation>
+    </message>
+    </context>
+<context>
+    <name>TransactionTableModel</name>
+    <message>
+        <source>Date</source>
+        <translation>Data</translation>
+    </message>
+    <message>
+        <source>Type</source>
+        <translation>Tipo</translation>
+    </message>
+    <message>
+        <source>Label</source>
+        <translation>Etichetta</translation>
+    </message>
+    <message>
+        <source>Offline</source>
+        <translation>Offline</translation>
+    </message>
+    <message>
+        <source>Unconfirmed</source>
+        <translation>Non confermata</translation>
+    </message>
+    <message>
+        <source>Confirmed (%1 confirmations)</source>
+        <translation>Confermata (%1 conferme)</translation>
+    </message>
+    <message>
+        <source>This block was not received by any other nodes and will probably not be accepted!</source>
+        <translation>Questo blocco non è stato ricevuto da alcun altro nodo e probabilmente non sarà accettato!</translation>
+    </message>
+    <message>
+        <source>Generated but not accepted</source>
+        <translation>Generati, ma non accettati</translation>
+    </message>
+    <message>
+        <source>Received with</source>
+        <translation>Ricevuto tramite</translation>
+    </message>
+    <message>
+        <source>Sent to</source>
+        <translation>Inviato a</translation>
+    </message>
+    <message>
+        <source>Payment to yourself</source>
+        <translation>Pagamento a te stesso</translation>
+    </message>
+    <message>
+        <source>Mined</source>
+        <translation>Ottenuto dal mining</translation>
+    </message>
+    <message>
+        <source>watch-only</source>
+        <translation>sola lettura</translation>
+    </message>
+    <message>
+        <source>(n/a)</source>
+        <translation>(n/d)</translation>
+    </message>
+    <message>
+        <source>(no label)</source>
+        <translation>(nessuna etichetta)</translation>
+    </message>
+    <message>
+        <source>Transaction status. Hover over this field to show number of confirmations.</source>
+        <translation>Stato della transazione. Passare con il mouse su questo campo per visualizzare il numero di conferme.</translation>
+    </message>
+    <message>
+        <source>Date and time that the transaction was received.</source>
+        <translation>Data e ora in cui la transazione è stata ricevuta.</translation>
+    </message>
+    <message>
+        <source>Type of transaction.</source>
+        <translation>Tipo di transazione.</translation>
+    </message>
+    <message>
+        <source>Whether or not a watch-only address is involved in this transaction.</source>
+        <translation>Indica se un indirizzo di sola lettura sia o meno coinvolto in questa transazione.</translation>
+    </message>
+    <message>
+        <source>User-defined intent/purpose of the transaction.</source>
+        <translation>Intento/scopo della transazione definito dall'utente.</translation>
+    </message>
+    <message>
+        <source>Amount removed from or added to balance.</source>
+        <translation>Importo rimosso o aggiunto al saldo.</translation>
+    </message>
+</context>
+<context>
+    <name>TransactionView</name>
+    <message>
+        <source>All</source>
+        <translation>Tutti</translation>
+    </message>
+    <message>
+        <source>Today</source>
+        <translation>Oggi</translation>
+    </message>
+    <message>
+        <source>This week</source>
+        <translation>Questa settimana</translation>
+    </message>
+    <message>
+        <source>This month</source>
+        <translation>Questo mese</translation>
+    </message>
+    <message>
+        <source>Last month</source>
+        <translation>Il mese scorso</translation>
+    </message>
+    <message>
+        <source>This year</source>
+        <translation>Quest'anno</translation>
+    </message>
+    <message>
+        <source>Range...</source>
+        <translation>Intervallo...</translation>
+    </message>
+    <message>
+        <source>Received with</source>
+        <translation>Ricevuto tramite</translation>
+    </message>
+    <message>
+        <source>Sent to</source>
+        <translation>Inviato a</translation>
+    </message>
+    <message>
+        <source>To yourself</source>
+        <translation>A te stesso</translation>
+    </message>
+    <message>
+        <source>Mined</source>
+        <translation>Ottenuto dal mining</translation>
+    </message>
+    <message>
+        <source>Other</source>
+        <translation>Altro</translation>
+    </message>
+    <message>
+        <source>Enter address or label to search</source>
+        <translation>Inserisci un indirizzo o un'etichetta da cercare</translation>
+    </message>
+    <message>
+        <source>Min amount</source>
+        <translation>Importo minimo</translation>
+    </message>
+    <message>
+        <source>Copy address</source>
+        <translation>Copia indirizzo</translation>
+    </message>
+    <message>
+        <source>Copy label</source>
+        <translation>Copia etichetta</translation>
     </message>
     <message>
         <source>Copy amount</source>
         <translation>Copia l'importo</translation>
     </message>
     <message>
-        <source>Copy fee</source>
-        <translation>Copia commissione</translation>
-    </message>
-    <message>
-        <source>Copy after fee</source>
-        <translation>Copia dopo commissione</translation>
-    </message>
-    <message>
-        <source>Copy bytes</source>
-        <translation>Copia byte</translation>
-    </message>
-    <message>
-        <source>Copy dust</source>
-        <translation>Copia trascurabile</translation>
-    </message>
-    <message>
-        <source>Copy change</source>
-        <translation>Copia resto</translation>
-    </message>
-    <message>
-        <source>%1 to %2</source>
-        <translation>%1 a %2</translation>
-    </message>
-    <message>
-        <source>Are you sure you want to send?</source>
-        <translation> Sei sicuro di voler inviare?</translation>
-    </message>
-    <message>
-        <source>added as transaction fee</source>
-        <translation> Includi il costo della transazione</translation>
-    </message>
-    <message>
-        <source>Total Amount %1</source>
-        <translation>Importo Totale %1</translation>
-    </message>
-    <message>
-        <source>or</source>
-        <translation>o</translation>
-    </message>
-    <message>
-        <source>Confirm send coins</source>
-        <translation>Conferma invio coins</translation>
-    </message>
-    <message>
-        <source>The recipient address is not valid. Please recheck.</source>
-        <translation> L'indirizzo del destinatario non è valido. Si prega di ricontrollare.</translation>
-    </message>
-    <message>
-        <source>The amount to pay must be larger than 0.</source>
-        <translation> L'importo da pagare deve essere maggiore di 0.</translation>
-    </message>
-    <message>
-        <source>The amount exceeds your balance.</source>
-        <translation>Non hai abbastanza fondi</translation>
-    </message>
-    <message>
-        <source>The total exceeds your balance when the %1 transaction fee is included.</source>
-        <translation> Il totale è superiore al tuo saldo attuale includendo la commissione di %1. </translation>
-    </message>
-    <message>
-        <source>Duplicate address found: addresses should only be used once each.</source>
-        <translation> Rilevato un indirizzo duplicato Ciascun indirizzo dovrebbe essere utilizzato una sola volta.</translation>
-    </message>
-    <message>
-        <source>Transaction creation failed!</source>
-        <translation>Creazione della transazione fallita!</translation>
-    </message>
-    <message>
-        <source>The transaction was rejected with the following reason: %1</source>
-        <translation>La transazione è stata respinta per il seguente motivo: %1</translation>
-    </message>
-    <message>
-        <source>A fee higher than %1 is considered an absurdly high fee.</source>
-        <translation> Una commissione maggiore di %1 è considerata irragionevolmente elevata.</translation>
-    </message>
-    <message>
-        <source>Payment request expired.</source>
-        <translation>Richiesta di pagamento scaduta.</translation>
-    </message>
-    <message numerus="yes">
-        <source>%n block(s)</source>
-        <translation><numerusform>%n blocco</numerusform><numerusform>%n blocchi</numerusform></translation>
-    </message>
-    <message>
-        <source>Pay only the required fee of %1</source>
-        <translation> Paga solamente la commissione richiesta di %1</translation>
-    </message>
-    <message>
-        <source>Warning: Invalid Bitcoin address</source>
-        <translation>Attenzione: Indirizzo Bitcoin non valido</translation>
-    </message>
-    <message>
-        <source>Warning: Unknown change address</source>
-        <translation>Attenzione: Indirizzo per il resto sconosciuto</translation>
-    </message>
-    <message>
-        <source>(no label)</source>
-        <translation>(nessuna etichetta)</translation>
-    </message>
-</context>
-<context>
-    <name>SendCoinsEntry</name>
-    <message>
-        <source>A&amp;mount:</source>
-        <translation>&amp;Importo:</translation>
-    </message>
-    <message>
-        <source>Pay &amp;To:</source>
-        <translation>Paga &amp;a:</translation>
-    </message>
-    <message>
-        <source>&amp;Label:</source>
-        <translation>&amp;Etichetta:</translation>
-    </message>
-    <message>
-        <source>Choose previously used address</source>
-        <translation>Scegli un indirizzo usato precedentemente</translation>
-    </message>
-    <message>
-        <source>This is a normal payment.</source>
-        <translation>Questo è un normale pagamento.</translation>
-    </message>
-    <message>
-        <source>The Bitcoin address to send the payment to</source>
-        <translation>L'indirizzo Bitcoin a cui vuoi inviare il pagamento</translation>
-    </message>
-    <message>
-        <source>Alt+A</source>
-        <translation>Alt+A</translation>
-    </message>
-    <message>
-        <source>Paste address from clipboard</source>
-        <translation>Incollare l'indirizzo dagli appunti</translation>
-    </message>
-    <message>
-        <source>Alt+P</source>
-        <translation>Alt+P</translation>
-    </message>
-    <message>
-        <source>Remove this entry</source>
-        <translation>Rimuovi questa voce</translation>
-    </message>
-    <message>
-        <source>The fee will be deducted from the amount being sent. The recipient will receive less bitcoins than you enter in the amount field. If multiple recipients are selected, the fee is split equally.</source>
-        <translation>La commissione sarà sottratta dall'importo che si sta inviando. Il beneficiario riceverà un totale di bitcoin inferiore al valore digitato. Nel caso in cui siano stati selezionati più beneficiari la commissione sarà suddivisa in parti uguali.</translation>
-    </message>
-    <message>
-        <source>S&amp;ubtract fee from amount</source>
-        <translation>S&amp;ottrae la commissione dall'importo</translation>
-    </message>
-    <message>
-        <source>Message:</source>
-        <translation>Messaggio:</translation>
-    </message>
-    <message>
-        <source>This is an unauthenticated payment request.</source>
-        <translation>Questa è una richiesta di pagamento non autenticata.</translation>
-    </message>
-    <message>
-        <source>This is an authenticated payment request.</source>
-        <translation>Questa è una richiesta di pagamento autenticata.</translation>
-    </message>
-    <message>
-        <source>Enter a label for this address to add it to the list of used addresses</source>
-        <translation>Inserisci un'etichetta per questo indirizzo per aggiungerlo alla lista degli indirizzi utilizzati</translation>
-    </message>
-    <message>
-        <source>A message that was attached to the bitcoin: URI which will be stored with the transaction for your reference. Note: This message will not be sent over the Bitcoin network.</source>
-        <translation>Messaggio incluso nel bitcoin URI e che sarà memorizzato con la transazione per vostro riferimento. Nota: Questo messaggio non sarà inviato attraverso la rete Bitcoin.</translation>
-    </message>
-    <message>
-        <source>Pay To:</source>
-        <translation>Pagare a:</translation>
-    </message>
-    <message>
-        <source>Memo:</source>
-        <translation>Memo:</translation>
-    </message>
-    </context>
-<context>
-    <name>SendConfirmationDialog</name>
-    <message>
-        <source>Yes</source>
-        <translation>Si</translation>
-    </message>
-</context>
-<context>
-    <name>ShutdownWindow</name>
-    <message>
-        <source>%1 is shutting down...</source>
-        <translation>Arresto di %1 in corso...</translation>
-    </message>
-    <message>
-        <source>Do not shut down the computer until this window disappears.</source>
-        <translation>Non spegnere il computer fino a quando questa finestra non si sarà chiusa.</translation>
-    </message>
-</context>
-<context>
-    <name>SignVerifyMessageDialog</name>
-    <message>
-        <source>Signatures - Sign / Verify a Message</source>
-        <translation>Firme - Firma / Verifica un messaggio</translation>
-    </message>
-    <message>
-        <source>&amp;Sign Message</source>
-        <translation>&amp;Firma Messaggio</translation>
-    </message>
-    <message>
-        <source>You can sign messages/agreements with your addresses to prove you can receive bitcoins sent to them. Be careful not to sign anything vague or random, as phishing attacks may try to trick you into signing your identity over to them. Only sign fully-detailed statements you agree to.</source>
-        <translation>È possibile firmare messaggi/accordi con i propri indirizzi in modo da dimostrare di poter ricevere bitcoin attraverso di essi. Si consiglia di prestare attenzione a non firmare dichiarazioni vaghe o casuali, attacchi di phishing potrebbero cercare di indurre ad apporre la firma su di esse. Si raccomanda di firmare esclusivamente dichiarazioni completamente dettagliate e delle quali si condivide in pieno il contenuto.</translation>
-    </message>
-    <message>
-        <source>The Bitcoin address to sign the message with</source>
-        <translation>L'indirizzo Bitcoin da utilizzare per firmare il messaggio</translation>
-    </message>
-    <message>
-        <source>Choose previously used address</source>
-        <translation>Scegli un indirizzo usato precedentemente</translation>
-    </message>
-    <message>
-        <source>Alt+A</source>
-        <translation>Alt+A</translation>
-    </message>
-    <message>
-        <source>Paste address from clipboard</source>
-        <translation>Incolla l'indirizzo dagli appunti</translation>
-    </message>
-    <message>
-        <source>Alt+P</source>
-        <translation>Alt+P</translation>
-    </message>
-    <message>
-        <source>Enter the message you want to sign here</source>
-        <translation>Inserisci qui il messaggio che vuoi firmare</translation>
-    </message>
-    <message>
-        <source>Signature</source>
-        <translation>Firma</translation>
-    </message>
-    <message>
-        <source>Copy the current signature to the system clipboard</source>
-        <translation>Copia la firma corrente nella clipboard</translation>
-    </message>
-    <message>
-        <source>Sign the message to prove you own this Bitcoin address</source>
-        <translation>Firma un messaggio per dimostrare di possedere questo indirizzo Bitcoin</translation>
-    </message>
-    <message>
-        <source>Sign &amp;Message</source>
-        <translation>Firma &amp;Messaggio</translation>
-    </message>
-    <message>
-        <source>Reset all sign message fields</source>
-        <translation>Reimposta tutti i campi della firma messaggio</translation>
-    </message>
-    <message>
-        <source>Clear &amp;All</source>
-        <translation>Cancella &amp;Tutto</translation>
-    </message>
-    <message>
-        <source>&amp;Verify Message</source>
-        <translation>&amp;Verifica Messaggio</translation>
-    </message>
-    <message>
-        <source>Enter the receiver's address, message (ensure you copy line breaks, spaces, tabs, etc. exactly) and signature below to verify the message. Be careful not to read more into the signature than what is in the signed message itself, to avoid being tricked by a man-in-the-middle attack. Note that this only proves the signing party receives with the address, it cannot prove sendership of any transaction!</source>
-        <translation>Per verificare il messaggio inserire l'indirizzo del firmatario, il messaggio e la firma nei campi sottostanti, assicurandosi di copiare esattamente anche ritorni a capo, spazi, tabulazioni, etc.. Si raccomanda di non lasciarsi fuorviare dalla firma a leggere più di quanto non sia riportato nel testo del messaggio stesso, in modo da evitare di cadere vittima di attacchi di tipo man-in-the-middle. Si ricorda che la verifica della firma dimostra soltanto che il firmatario può ricevere pagamenti con l'indirizzo corrispondente, non prova l'invio di alcuna transazione.</translation>
-    </message>
-    <message>
-        <source>The Bitcoin address the message was signed with</source>
-        <translation>L'indirizzo Bitcoin con cui è stato contrassegnato il messaggio</translation>
-    </message>
-    <message>
-        <source>Verify the message to ensure it was signed with the specified Bitcoin address</source>
-        <translation>Verifica il messaggio per accertare che sia stato firmato con l'indirizzo specificato</translation>
-    </message>
-    <message>
-        <source>Verify &amp;Message</source>
-        <translation>Verifica &amp;Messaggio</translation>
-    </message>
-    <message>
-        <source>Reset all verify message fields</source>
-        <translation>Reimposta tutti i campi della verifica messaggio</translation>
-    </message>
-    <message>
-<<<<<<< HEAD
-=======
-        <source>Click "Sign Message" to generate signature</source>
-        <translation>Clicca "Firma Messaggio" per generare una firma</translation>
-    </message>
-    <message>
->>>>>>> 3751912e
-        <source>The entered address is invalid.</source>
-        <translation>L'indirizzo inserito non è valido.</translation>
-    </message>
-    <message>
-        <source>Please check the address and try again.</source>
-        <translation>Per favore controlla l'indirizzo e prova di nuovo.</translation>
-    </message>
-    <message>
-        <source>The entered address does not refer to a key.</source>
-        <translation>L'indirizzo bitcoin inserito non è associato a nessuna chiave.</translation>
-    </message>
-    <message>
-        <source>Wallet unlock was cancelled.</source>
-        <translation>Sblocco del portamonete annullato.</translation>
-    </message>
-    <message>
-        <source>Private key for the entered address is not available.</source>
-        <translation>La chiave privata per l'indirizzo inserito non è disponibile.</translation>
-    </message>
-    <message>
-        <source>Message signing failed.</source>
-        <translation>Firma messaggio fallita.</translation>
-    </message>
-    <message>
-        <source>Message signed.</source>
-        <translation>Messaggio firmato.</translation>
-    </message>
-    <message>
-        <source>The signature could not be decoded.</source>
-        <translation>Non è stato possibile decodificare la firma.</translation>
-    </message>
-    <message>
-        <source>Please check the signature and try again.</source>
-        <translation>Per favore controlla la firma e prova di nuovo.</translation>
-    </message>
-    <message>
-        <source>The signature did not match the message digest.</source>
-        <translation>La firma non corrisponde al digest del messaggio.</translation>
-    </message>
-    <message>
-        <source>Message verification failed.</source>
-        <translation>Verifica messaggio fallita.</translation>
-    </message>
-    <message>
-        <source>Message verified.</source>
-        <translation>Messaggio verificato.</translation>
-    </message>
-</context>
-<context>
-    <name>SplashScreen</name>
-    <message>
-        <source>[testnet]</source>
-        <translation>[testnet]</translation>
-    </message>
-</context>
-<context>
-    <name>TrafficGraphWidget</name>
-    <message>
-        <source>KB/s</source>
-        <translation>KB/s</translation>
-    </message>
-</context>
-<context>
-    <name>TransactionDesc</name>
-    <message>
-        <source>%1/offline</source>
-        <translation>%1/offline</translation>
-    </message>
-    <message>
-        <source>0/unconfirmed, %1</source>
-        <translation>0/non confermati, %1</translation>
-    </message>
-    <message>
-        <source>abandoned</source>
-        <translation>abbandonato</translation>
-    </message>
-    <message>
-        <source>%1/unconfirmed</source>
-        <translation>%1/non confermato</translation>
-    </message>
-    <message>
-        <source>%1 confirmations</source>
-        <translation>%1 conferme</translation>
-    </message>
-    <message>
-        <source>Status</source>
-        <translation>Stato</translation>
-    </message>
-    <message>
-        <source>, has not been successfully broadcast yet</source>
-        <translation>, non è ancora stata trasmessa con successo</translation>
+        <source>Copy transaction ID</source>
+        <translation>Copia l'ID transazione</translation>
+    </message>
+    <message>
+        <source>Copy raw transaction</source>
+        <translation>Copia la transazione raw</translation>
+    </message>
+    <message>
+        <source>Edit label</source>
+        <translation>Modifica l'etichetta</translation>
+    </message>
+    <message>
+        <source>Show transaction details</source>
+        <translation>Mostra i dettagli della transazione</translation>
+    </message>
+    <message>
+        <source>Export Transaction History</source>
+        <translation>Esporta lo storico delle transazioni</translation>
+    </message>
+    <message>
+        <source>Comma separated file (*.csv)</source>
+        <translation>Testo CSV (*.csv)</translation>
+    </message>
+    <message>
+        <source>Confirmed</source>
+        <translation>Confermato</translation>
+    </message>
+    <message>
+        <source>Watch-only</source>
+        <translation>Sola lettura</translation>
     </message>
     <message>
         <source>Date</source>
         <translation>Data</translation>
     </message>
     <message>
-        <source>Source</source>
-        <translation>Sorgente</translation>
-    </message>
-    <message>
-        <source>Generated</source>
-        <translation>Generato</translation>
-    </message>
-    <message>
-        <source>From</source>
-        <translation>Da</translation>
-    </message>
-    <message>
-        <source>unknown</source>
-        <translation>sconosciuto</translation>
-    </message>
-    <message>
-        <source>To</source>
-        <translation>A</translation>
-    </message>
-    <message>
-        <source>own address</source>
-        <translation>proprio indirizzo</translation>
-    </message>
-    <message>
-        <source>watch-only</source>
-        <translation>sola lettura</translation>
-    </message>
-    <message>
-        <source>label</source>
-        <translation>etichetta</translation>
-    </message>
-    <message>
-        <source>Credit</source>
-        <translation>Credito</translation>
-    </message>
-    <message>
-        <source>not accepted</source>
-        <translation>non accettate</translation>
-    </message>
-    <message>
-        <source>Debit</source>
-        <translation>Debito</translation>
-    </message>
-    <message>
-        <source>Total debit</source>
-        <translation>Debito totale</translation>
-    </message>
-    <message>
-        <source>Total credit</source>
-        <translation>Credito totale</translation>
-    </message>
-    <message>
-        <source>Transaction fee</source>
-        <translation>Commissione transazione</translation>
-    </message>
-    <message>
-        <source>Net amount</source>
-        <translation>Importo netto</translation>
-    </message>
-    <message>
-        <source>Message</source>
-        <translation>Messaggio</translation>
-    </message>
-    <message>
-        <source>Comment</source>
-        <translation>Commento</translation>
-    </message>
-    <message>
-        <source>Transaction ID</source>
-        <translation>ID della transazione</translation>
-    </message>
-    <message>
-        <source>Merchant</source>
-        <translation>Commerciante</translation>
-    </message>
-    <message>
-        <source>Debug information</source>
-        <translation>Informazione di debug</translation>
-    </message>
-    <message>
-        <source>Transaction</source>
-        <translation>Transazione</translation>
-    </message>
-    <message>
-        <source>Inputs</source>
-        <translation>Input</translation>
-    </message>
-    <message>
-        <source>Amount</source>
-        <translation>Importo</translation>
-    </message>
-    <message>
-        <source>true</source>
-        <translation>vero</translation>
-    </message>
-    <message>
-        <source>false</source>
-        <translation>falso</translation>
-    </message>
-</context>
-<context>
-    <name>TransactionDescDialog</name>
-    <message>
-        <source>This pane shows a detailed description of the transaction</source>
-        <translation>Questo pannello mostra una descrizione dettagliata della transazione</translation>
-    </message>
-    </context>
-<context>
-    <name>TransactionTableModel</name>
-    <message>
-        <source>Date</source>
-        <translation>Data</translation>
-    </message>
-    <message>
         <source>Type</source>
         <translation>Tipo</translation>
     </message>
@@ -2680,193 +2772,6 @@
         <translation>Etichetta</translation>
     </message>
     <message>
-        <source>Offline</source>
-        <translation>Offline</translation>
-    </message>
-    <message>
-        <source>Unconfirmed</source>
-        <translation>Non confermata</translation>
-    </message>
-    <message>
-        <source>Confirmed (%1 confirmations)</source>
-        <translation>Confermata (%1 conferme)</translation>
-    </message>
-    <message>
-        <source>This block was not received by any other nodes and will probably not be accepted!</source>
-        <translation>Questo blocco non è stato ricevuto da alcun altro nodo e probabilmente non sarà accettato!</translation>
-    </message>
-    <message>
-        <source>Generated but not accepted</source>
-        <translation>Generati, ma non accettati</translation>
-    </message>
-    <message>
-        <source>Received with</source>
-        <translation>Ricevuto tramite</translation>
-    </message>
-    <message>
-        <source>Sent to</source>
-        <translation>Inviato a</translation>
-    </message>
-    <message>
-        <source>Payment to yourself</source>
-        <translation>Pagamento a te stesso</translation>
-    </message>
-    <message>
-        <source>Mined</source>
-        <translation>Ottenuto dal mining</translation>
-    </message>
-    <message>
-        <source>watch-only</source>
-        <translation>sola lettura</translation>
-    </message>
-    <message>
-        <source>(n/a)</source>
-        <translation>(n/d)</translation>
-    </message>
-    <message>
-        <source>(no label)</source>
-        <translation>(nessuna etichetta)</translation>
-    </message>
-    <message>
-        <source>Transaction status. Hover over this field to show number of confirmations.</source>
-        <translation>Stato della transazione. Passare con il mouse su questo campo per visualizzare il numero di conferme.</translation>
-    </message>
-    <message>
-        <source>Date and time that the transaction was received.</source>
-        <translation>Data e ora in cui la transazione è stata ricevuta.</translation>
-    </message>
-    <message>
-        <source>Type of transaction.</source>
-        <translation>Tipo di transazione.</translation>
-    </message>
-    <message>
-        <source>Whether or not a watch-only address is involved in this transaction.</source>
-        <translation>Indica se un indirizzo di sola lettura sia o meno coinvolto in questa transazione.</translation>
-    </message>
-    <message>
-        <source>User-defined intent/purpose of the transaction.</source>
-        <translation>Intento/scopo della transazione definito dall'utente.</translation>
-    </message>
-    <message>
-        <source>Amount removed from or added to balance.</source>
-        <translation>Importo rimosso o aggiunto al saldo.</translation>
-    </message>
-</context>
-<context>
-    <name>TransactionView</name>
-    <message>
-        <source>All</source>
-        <translation>Tutti</translation>
-    </message>
-    <message>
-        <source>Today</source>
-        <translation>Oggi</translation>
-    </message>
-    <message>
-        <source>This week</source>
-        <translation>Questa settimana</translation>
-    </message>
-    <message>
-        <source>This month</source>
-        <translation>Questo mese</translation>
-    </message>
-    <message>
-        <source>Last month</source>
-        <translation>Il mese scorso</translation>
-    </message>
-    <message>
-        <source>This year</source>
-        <translation>Quest'anno</translation>
-    </message>
-    <message>
-        <source>Range...</source>
-        <translation>Intervallo...</translation>
-    </message>
-    <message>
-        <source>Received with</source>
-        <translation>Ricevuto tramite</translation>
-    </message>
-    <message>
-        <source>Sent to</source>
-        <translation>Inviato a</translation>
-    </message>
-    <message>
-        <source>To yourself</source>
-        <translation>A te stesso</translation>
-    </message>
-    <message>
-        <source>Mined</source>
-        <translation>Ottenuto dal mining</translation>
-    </message>
-    <message>
-        <source>Other</source>
-        <translation>Altro</translation>
-    </message>
-    <message>
-        <source>Enter address or label to search</source>
-        <translation>Inserisci un indirizzo o un'etichetta da cercare</translation>
-    </message>
-    <message>
-        <source>Min amount</source>
-        <translation>Importo minimo</translation>
-    </message>
-    <message>
-        <source>Copy address</source>
-        <translation>Copia indirizzo</translation>
-    </message>
-    <message>
-        <source>Copy label</source>
-        <translation>Copia etichetta</translation>
-    </message>
-    <message>
-        <source>Copy amount</source>
-        <translation>Copia l'importo</translation>
-    </message>
-    <message>
-        <source>Copy transaction ID</source>
-        <translation>Copia l'ID transazione</translation>
-    </message>
-    <message>
-        <source>Copy raw transaction</source>
-        <translation>Copia la transazione raw</translation>
-    </message>
-    <message>
-        <source>Edit label</source>
-        <translation>Modifica l'etichetta</translation>
-    </message>
-    <message>
-        <source>Show transaction details</source>
-        <translation>Mostra i dettagli della transazione</translation>
-    </message>
-    <message>
-        <source>Export Transaction History</source>
-        <translation>Esporta lo storico delle transazioni</translation>
-    </message>
-    <message>
-        <source>Comma separated file (*.csv)</source>
-        <translation>Testo CSV (*.csv)</translation>
-    </message>
-    <message>
-        <source>Confirmed</source>
-        <translation>Confermato</translation>
-    </message>
-    <message>
-        <source>Watch-only</source>
-        <translation>Sola lettura</translation>
-    </message>
-    <message>
-        <source>Date</source>
-        <translation>Data</translation>
-    </message>
-    <message>
-        <source>Type</source>
-        <translation>Tipo</translation>
-    </message>
-    <message>
-        <source>Label</source>
-        <translation>Etichetta</translation>
-    </message>
-    <message>
         <source>Address</source>
         <translation>Indirizzo</translation>
     </message>
