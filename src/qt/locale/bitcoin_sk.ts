<TS language="sk" version="2.1">
<context>
    <name>AddressBookPage</name>
    <message>
        <source>Right-click to edit address or label</source>
        <translation>Kliknutím pravým tlačidlom upraviť adresu alebo popis</translation>
    </message>
    <message>
        <source>Create a new address</source>
        <translation>Vytvoriť novú adresu</translation>
    </message>
    <message>
        <source>&amp;New</source>
        <translation>&amp;Nový</translation>
    </message>
    <message>
        <source>Copy the currently selected address to the system clipboard</source>
        <translation>Zkopírovať práve zvolenú adresu</translation>
    </message>
    <message>
        <source>&amp;Copy</source>
        <translation>&amp;Kopírovať</translation>
    </message>
    <message>
        <source>C&amp;lose</source>
        <translation>Zatvoriť</translation>
    </message>
    <message>
        <source>Delete the currently selected address from the list</source>
        <translation>Vymaž vybranú adresu zo zoznamu</translation>
    </message>
    <message>
        <source>Export the data in the current tab to a file</source>
        <translation>Exportovať tento náhľad do súboru</translation>
    </message>
    <message>
        <source>&amp;Export</source>
        <translation>&amp;Exportovať...</translation>
    </message>
    <message>
        <source>&amp;Delete</source>
        <translation>&amp;Zmazať</translation>
    </message>
    <message>
        <source>Choose the address to send coins to</source>
        <translation>Zvoľte adresu kam poslať mince</translation>
    </message>
    <message>
        <source>Choose the address to receive coins with</source>
        <translation>Zvoľte adresu na ktorú chcete prijať mince</translation>
    </message>
    <message>
        <source>C&amp;hoose</source>
        <translation>Vybrať</translation>
    </message>
    <message>
        <source>Sending addresses</source>
        <translation>Odosielajúce adresy</translation>
    </message>
    <message>
        <source>Receiving addresses</source>
        <translation>Prijímajúce adresy</translation>
    </message>
    <message>
        <source>These are your Bitcoin addresses for sending payments. Always check the amount and the receiving address before sending coins.</source>
        <translation>Toto sú Vaše Bitcoin adresy pre posielanie platieb. Vždy skontrolujte sumu a prijímaciu adresu pred poslaním mincí.</translation>
    </message>
    <message>
        <source>These are your Bitcoin addresses for receiving payments. It is recommended to use a new receiving address for each transaction.</source>
        <translation>Toto sú vaše Bitcoin adresy pre prijímanie platieb. Odporúča sa použiť vždy novú prijímaciu adresu pre každú transakciu.</translation>
    </message>
    <message>
        <source>&amp;Copy Address</source>
        <translation>&amp;Kopírovať adresu</translation>
    </message>
    <message>
        <source>Copy &amp;Label</source>
        <translation>Kopírovať &amp;popis</translation>
    </message>
    <message>
        <source>&amp;Edit</source>
        <translation>&amp;Upraviť</translation>
    </message>
    <message>
        <source>Export Address List</source>
        <translation>Exportovať zoznam adries</translation>
    </message>
    <message>
        <source>Comma separated file (*.csv)</source>
        <translation>Čiarkou oddelovaný súbor (*.csv)</translation>
    </message>
    <message>
        <source>Exporting Failed</source>
        <translation>Export zlyhal</translation>
    </message>
    <message>
        <source>There was an error trying to save the address list to %1. Please try again.</source>
        <translation>Nastala chyba pri pokuse uložiť zoznam adries do %1. Skúste znovu.</translation>
    </message>
</context>
<context>
    <name>AddressTableModel</name>
    <message>
        <source>Label</source>
        <translation>Popis</translation>
    </message>
    <message>
        <source>Address</source>
        <translation>Adresa</translation>
    </message>
    <message>
        <source>(no label)</source>
        <translation>(bez popisu)</translation>
    </message>
</context>
<context>
    <name>AskPassphraseDialog</name>
    <message>
        <source>Passphrase Dialog</source>
        <translation>Dialóg hesla</translation>
    </message>
    <message>
        <source>Enter passphrase</source>
        <translation>Zadajte heslo</translation>
    </message>
    <message>
        <source>New passphrase</source>
        <translation>Nové heslo</translation>
    </message>
    <message>
        <source>Repeat new passphrase</source>
        <translation>Zopakujte nové heslo</translation>
    </message>
    <message>
        <source>Enter the new passphrase to the wallet.&lt;br/&gt;Please use a passphrase of &lt;b&gt;ten or more random characters&lt;/b&gt;, or &lt;b&gt;eight or more words&lt;/b&gt;.</source>
        <translation>Zadajte nové heslo k peňaženke.&lt;br/&gt;Prosím použite heslo s dĺžkou &lt;b&gt;desať alebo viac náhodných znakov&lt;/b&gt;, prípadne &lt;b&gt;osem alebo viac slov&lt;/b&gt;.</translation>
    </message>
    <message>
        <source>Encrypt wallet</source>
        <translation>Zašifrovať peňaženku</translation>
    </message>
    <message>
        <source>This operation needs your wallet passphrase to unlock the wallet.</source>
        <translation>Táto operácia potrebuje heslo k vašej peňaženke aby ju mohla odomknúť.</translation>
    </message>
    <message>
        <source>Unlock wallet</source>
        <translation>Odomknúť peňaženku</translation>
    </message>
    <message>
        <source>This operation needs your wallet passphrase to decrypt the wallet.</source>
        <translation>Táto operácia potrebuje heslo k vašej peňaženke na dešifrovanie peňaženky.</translation>
    </message>
    <message>
        <source>Decrypt wallet</source>
        <translation>Dešifrovať peňaženku</translation>
    </message>
    <message>
        <source>Change passphrase</source>
        <translation>Zmena hesla</translation>
    </message>
    <message>
        <source>Enter the old passphrase and new passphrase to the wallet.</source>
        <translation>Zadajte staré heslo a nové heslo k peňaženke.</translation>
    </message>
    <message>
        <source>Confirm wallet encryption</source>
        <translation>Potvrďte zašifrovanie peňaženky</translation>
    </message>
    <message>
        <source>Warning: If you encrypt your wallet and lose your passphrase, you will &lt;b&gt;LOSE ALL OF YOUR BITCOINS&lt;/b&gt;!</source>
        <translation>Varovanie: Ak zašifrujete peňaženku a stratíte heslo, &lt;b&gt;STRATÍTE VŠETKY VAŠE BITCOINY&lt;/b&gt;!</translation>
    </message>
    <message>
        <source>Are you sure you wish to encrypt your wallet?</source>
        <translation>Ste si istí, že si želáte zašifrovať peňaženku?</translation>
    </message>
    <message>
        <source>Wallet encrypted</source>
        <translation>Peňaženka zašifrovaná</translation>
    </message>
    <message>
        <source>%1 will close now to finish the encryption process. Remember that encrypting your wallet cannot fully protect your bitcoins from being stolen by malware infecting your computer.</source>
        <translation>%1 sa teraz zavrie, aby sa ukončil proces šifrovania. Zašifrovanie peňaženky neochráni úplne pred krádežou bitcoinov škodlivými programami, ktoré prenikli do vášho počítača.</translation>
    </message>
    <message>
        <source>IMPORTANT: Any previous backups you have made of your wallet file should be replaced with the newly generated, encrypted wallet file. For security reasons, previous backups of the unencrypted wallet file will become useless as soon as you start using the new, encrypted wallet.</source>
        <translation>DÔLEŽITÉ: Všetky predchádzajúce zálohy vašej peňaženky, ktoré ste vykonali by mali byť nahradené novo vytvorenou, zašifrovanou peňaženkou. Z bezpečnostných dôvodov bude predchádzajúca záloha nezašifrovanej peňaženky k ničomu, akonáhle začnete používať novú, zašifrovanú peňaženku.</translation>
    </message>
    <message>
        <source>Wallet encryption failed</source>
        <translation>Šifrovanie peňaženky zlyhalo</translation>
    </message>
    <message>
        <source>Wallet encryption failed due to an internal error. Your wallet was not encrypted.</source>
        <translation>Šifrovanie peňaženky zlyhalo kôli internej chybe. Vaša peňaženka nebola zašifrovaná.</translation>
    </message>
    <message>
        <source>The supplied passphrases do not match.</source>
        <translation>Zadané heslá nesúhlasia.</translation>
    </message>
    <message>
        <source>Wallet unlock failed</source>
        <translation>Odomykanie peňaženky zlyhalo</translation>
    </message>
    <message>
        <source>The passphrase entered for the wallet decryption was incorrect.</source>
        <translation>Zadané heslo pre dešifrovanie peňaženky bolo nesprávne.</translation>
    </message>
    <message>
        <source>Wallet decryption failed</source>
        <translation>Zlyhalo šifrovanie peňaženky.</translation>
    </message>
    <message>
        <source>Wallet passphrase was successfully changed.</source>
        <translation>Heslo k peňaženke bolo úspešne zmenené.</translation>
    </message>
    <message>
        <source>Warning: The Caps Lock key is on!</source>
        <translation>Upozornenie: Máte zapnutý Caps Lock!</translation>
    </message>
</context>
<context>
    <name>BanTableModel</name>
    <message>
        <source>IP/Netmask</source>
        <translation>IP/Maska stiete</translation>
    </message>
    <message>
        <source>Banned Until</source>
        <translation>Blokovaný do</translation>
    </message>
</context>
<context>
    <name>BitcoinGUI</name>
    <message>
        <source>Sign &amp;message...</source>
        <translation>Podpísať &amp;správu...</translation>
    </message>
    <message>
        <source>Synchronizing with network...</source>
        <translation>Synchronizácia so sieťou...</translation>
    </message>
    <message>
        <source>&amp;Overview</source>
        <translation>&amp;Prehľad</translation>
    </message>
    <message>
        <source>Node</source>
        <translation>Uzol</translation>
    </message>
    <message>
        <source>Show general overview of wallet</source>
        <translation>Zobraziť celkový prehľad o peňaženke</translation>
    </message>
    <message>
        <source>&amp;Transactions</source>
        <translation>&amp;Transakcie</translation>
    </message>
    <message>
        <source>Browse transaction history</source>
        <translation>Prechádzať históriu transakcií</translation>
    </message>
    <message>
        <source>E&amp;xit</source>
        <translation>U&amp;končiť</translation>
    </message>
    <message>
        <source>Quit application</source>
        <translation>Ukončiť program</translation>
    </message>
    <message>
        <source>&amp;About %1</source>
        <translation>&amp;O %1</translation>
    </message>
    <message>
        <source>Show information about %1</source>
        <translation>Ukázať informácie o %1</translation>
    </message>
    <message>
        <source>About &amp;Qt</source>
        <translation>O &amp;Qt</translation>
    </message>
    <message>
        <source>Show information about Qt</source>
        <translation>Zobrazit informácie o Qt</translation>
    </message>
    <message>
        <source>&amp;Options...</source>
        <translation>&amp;Možnosti...</translation>
    </message>
    <message>
        <source>Modify configuration options for %1</source>
        <translation>Upraviť nastavenia pre %1</translation>
    </message>
    <message>
        <source>&amp;Encrypt Wallet...</source>
        <translation>&amp;Zašifrovať Peňaženku...</translation>
    </message>
    <message>
        <source>&amp;Backup Wallet...</source>
        <translation>&amp;Zálohovať peňaženku...</translation>
    </message>
    <message>
        <source>&amp;Change Passphrase...</source>
        <translation>&amp;Zmena Hesla...</translation>
    </message>
    <message>
        <source>&amp;Sending addresses...</source>
        <translation>&amp;Odosielajúce adresy ...</translation>
    </message>
    <message>
        <source>&amp;Receiving addresses...</source>
        <translation>&amp;Prijímajúce adresy...</translation>
    </message>
    <message>
        <source>Open &amp;URI...</source>
        <translation>Otvoriť &amp;URI...</translation>
    </message>
    <message>
        <source>Click to disable network activity.</source>
        <translation>Kliknite pre zakázanie sieťovej aktivity.</translation>
    </message>
    <message>
        <source>Network activity disabled.</source>
        <translation>Sieťová aktivita zakázaná.</translation>
    </message>
    <message>
        <source>Click to enable network activity again.</source>
        <translation>Kliknite pre povolenie sieťovej aktivity.</translation>
    </message>
    <message>
        <source>Syncing Headers (%1%)...</source>
        <translation>Synchronizujú sa hlavičky (%1%)...</translation>
    </message>
    <message>
        <source>Reindexing blocks on disk...</source>
        <translation>Preindexúvam bloky na disku...</translation>
    </message>
    <message>
        <source>Send coins to a Bitcoin address</source>
        <translation>Poslať bitcoins na adresu</translation>
    </message>
    <message>
        <source>Backup wallet to another location</source>
        <translation>Zálohovať peňaženku na iné miesto</translation>
    </message>
    <message>
        <source>Change the passphrase used for wallet encryption</source>
        <translation>Zmeniť heslo použité na šifrovanie peňaženky</translation>
    </message>
    <message>
        <source>&amp;Debug window</source>
        <translation>&amp;Okno pre ladenie</translation>
    </message>
    <message>
        <source>Open debugging and diagnostic console</source>
        <translation>Otvor konzolu pre ladenie a diagnostiku</translation>
    </message>
    <message>
        <source>&amp;Verify message...</source>
        <translation>O&amp;veriť správu...</translation>
    </message>
    <message>
        <source>Bitcoin</source>
        <translation>Bitcoin</translation>
    </message>
    <message>
        <source>Wallet</source>
        <translation>Peňaženka</translation>
    </message>
    <message>
        <source>&amp;Send</source>
        <translation>&amp;Odoslať</translation>
    </message>
    <message>
        <source>&amp;Receive</source>
        <translation>&amp;Prijať</translation>
    </message>
    <message>
        <source>&amp;Show / Hide</source>
        <translation>Zobraziť / skryť</translation>
    </message>
    <message>
        <source>Show or hide the main Window</source>
        <translation>Zobraziť alebo skryť hlavné okno</translation>
    </message>
    <message>
        <source>Encrypt the private keys that belong to your wallet</source>
        <translation>Zašifruj súkromné kľúče ktoré patria do vašej peňaženky</translation>
    </message>
    <message>
        <source>Sign messages with your Bitcoin addresses to prove you own them</source>
        <translation>Podpísať správu s vašou adresou Bitcoin aby ste preukázali že ju vlastníte</translation>
    </message>
    <message>
        <source>Verify messages to ensure they were signed with specified Bitcoin addresses</source>
        <translation>Overiť či správa bola podpísaná uvedenou Bitcoin adresou</translation>
    </message>
    <message>
        <source>&amp;File</source>
        <translation>&amp;Súbor</translation>
    </message>
    <message>
        <source>&amp;Settings</source>
        <translation>&amp;Nastavenia</translation>
    </message>
    <message>
        <source>&amp;Help</source>
        <translation>&amp;Pomoc</translation>
    </message>
    <message>
        <source>Tabs toolbar</source>
        <translation>Lišta záložiek</translation>
    </message>
    <message>
        <source>Request payments (generates QR codes and bitcoin: URIs)</source>
        <translation>Vyžiadať platby (vygeneruje QR kódy a bitcoin: URI)</translation>
    </message>
    <message>
        <source>Show the list of used sending addresses and labels</source>
        <translation>Zobraziť zoznam použitých adries odosielateľa a ich popisy</translation>
    </message>
    <message>
        <source>Show the list of used receiving addresses and labels</source>
        <translation>Zobraziť zoznam použitých prijímacích adries a ich popisov</translation>
    </message>
    <message>
        <source>Open a bitcoin: URI or payment request</source>
        <translation>Otvoriť bitcoin URI alebo výzvu k platbe</translation>
    </message>
    <message>
        <source>&amp;Command-line options</source>
        <translation>Možnosti príkazového riadku</translation>
    </message>
    <message numerus="yes">
        <source>%n active connection(s) to Bitcoin network</source>
        <translation><numerusform>%n aktívne pripojenie do siete Bitcoin</numerusform><numerusform>%n aktívne pripojenia do siete Bitcoin</numerusform><numerusform>%n aktívnych pripojení do siete Bitcoin</numerusform></translation>
    </message>
    <message>
        <source>Indexing blocks on disk...</source>
        <translation>Indexujem bloky na disku...</translation>
    </message>
    <message>
        <source>Processing blocks on disk...</source>
        <translation>Spracovávam bloky na disku...</translation>
    </message>
    <message numerus="yes">
        <source>Processed %n block(s) of transaction history.</source>
        <translation><numerusform>Spracovaných %n blok transakčnej histórie.</numerusform><numerusform>Spracovaných %n bloky transakčnej histórie.</numerusform><numerusform>Spracovaných %n blokov transakčnej histórie.</numerusform></translation>
    </message>
    <message>
        <source>%1 behind</source>
        <translation>%1 pozadu</translation>
    </message>
    <message>
        <source>Last received block was generated %1 ago.</source>
        <translation>Posledný prijatý blok bol vygenerovaný pred: %1.</translation>
    </message>
    <message>
        <source>Transactions after this will not yet be visible.</source>
        <translation>Transakcie po tomto čase ešte nebudú viditeľné.</translation>
    </message>
    <message>
        <source>Error</source>
        <translation>Chyba</translation>
    </message>
    <message>
        <source>Warning</source>
        <translation>Upozornenie</translation>
    </message>
    <message>
        <source>Information</source>
        <translation>Informácia</translation>
    </message>
    <message>
        <source>Up to date</source>
        <translation>Aktualizovaný</translation>
    </message>
    <message>
        <source>Show the %1 help message to get a list with possible Bitcoin command-line options</source>
        <translation>Ukáž %1 zoznam možných nastavení Bitcoinu pomocou príkazového riadku</translation>
    </message>
    <message>
        <source>%1 client</source>
        <translation>%1 klient</translation>
    </message>
    <message>
        <source>Connecting to peers...</source>
        <translation>Pripája sa k partnerom...</translation>
    </message>
    <message>
        <source>Catching up...</source>
        <translation>Sťahujem...</translation>
    </message>
    <message>
        <source>Date: %1
</source>
        <translation>Dátum: %1
</translation>
    </message>
    <message>
        <source>Amount: %1
</source>
        <translation>Suma: %1
</translation>
    </message>
    <message>
        <source>Type: %1
</source>
        <translation>Typ: %1
</translation>
    </message>
    <message>
        <source>Label: %1
</source>
        <translation>Popis: %1
</translation>
    </message>
    <message>
        <source>Address: %1
</source>
        <translation>Adresa: %1
</translation>
    </message>
    <message>
        <source>Sent transaction</source>
        <translation>Odoslané transakcie</translation>
    </message>
    <message>
        <source>Incoming transaction</source>
        <translation>Prijatá transakcia</translation>
    </message>
    <message>
        <source>HD key generation is &lt;b&gt;enabled&lt;/b&gt;</source>
        <translation>Generovanie HD kľúčov je &lt;b&gt;zapnuté&lt;/b&gt;</translation>
    </message>
    <message>
        <source>HD key generation is &lt;b&gt;disabled&lt;/b&gt;</source>
        <translation>Generovanie HD kľúčov je &lt;b&gt;vypnuté&lt;/b&gt;</translation>
    </message>
    <message>
        <source>Wallet is &lt;b&gt;encrypted&lt;/b&gt; and currently &lt;b&gt;unlocked&lt;/b&gt;</source>
        <translation>Peňaženka je &lt;b&gt;zašifrovaná&lt;/b&gt; a momentálne &lt;b&gt;odomknutá&lt;/b&gt;</translation>
    </message>
    <message>
        <source>Wallet is &lt;b&gt;encrypted&lt;/b&gt; and currently &lt;b&gt;locked&lt;/b&gt;</source>
        <translation>Peňaženka je &lt;b&gt;zašifrovaná&lt;/b&gt; a momentálne &lt;b&gt;zamknutá&lt;/b&gt;</translation>
    </message>
    <message>
        <source>A fatal error occurred. Bitcoin can no longer continue safely and will quit.</source>
        <translation>Vyskytla sa kritická chyba. Bitcoin nemôže ďalej bezpečne pokračovať a ukončí sa.</translation>
    </message>
</context>
<context>
    <name>CoinControlDialog</name>
    <message>
        <source>Coin Selection</source>
        <translation>Výber mince</translation>
    </message>
    <message>
        <source>Quantity:</source>
        <translation>Množstvo:</translation>
    </message>
    <message>
        <source>Bytes:</source>
        <translation>Bajtov:</translation>
    </message>
    <message>
        <source>Amount:</source>
        <translation>Suma:</translation>
    </message>
    <message>
        <source>Fee:</source>
        <translation>Poplatok:</translation>
    </message>
    <message>
        <source>Dust:</source>
        <translation>Prach:</translation>
    </message>
    <message>
        <source>After Fee:</source>
        <translation>Po poplatku:</translation>
    </message>
    <message>
        <source>Change:</source>
        <translation>Zmena:</translation>
    </message>
    <message>
        <source>(un)select all</source>
        <translation>(ne)vybrať všetko</translation>
    </message>
    <message>
        <source>Tree mode</source>
        <translation>Stromový režim</translation>
    </message>
    <message>
        <source>List mode</source>
        <translation>Zoznamový režim</translation>
    </message>
    <message>
        <source>Amount</source>
        <translation>Suma</translation>
    </message>
    <message>
        <source>Received with label</source>
        <translation>Prijaté s označením</translation>
    </message>
    <message>
        <source>Received with address</source>
        <translation>Prijaté s adresou</translation>
    </message>
    <message>
        <source>Date</source>
        <translation>Dátum</translation>
    </message>
    <message>
        <source>Confirmations</source>
        <translation>Potvrdenia</translation>
    </message>
    <message>
        <source>Confirmed</source>
        <translation>Potvrdené</translation>
    </message>
    <message>
        <source>Copy address</source>
        <translation>Kopírovať adresu</translation>
    </message>
    <message>
        <source>Copy label</source>
        <translation>Kopírovať popis</translation>
    </message>
    <message>
        <source>Copy amount</source>
        <translation>Kopírovať sumu</translation>
    </message>
    <message>
        <source>Copy transaction ID</source>
        <translation>Kopírovať ID transakcie</translation>
    </message>
    <message>
        <source>Lock unspent</source>
        <translation>Uzamknúť neminuté</translation>
    </message>
    <message>
        <source>Unlock unspent</source>
        <translation>Odomknúť neminuté</translation>
    </message>
    <message>
        <source>Copy quantity</source>
        <translation>Kopírovať množstvo</translation>
    </message>
    <message>
        <source>Copy fee</source>
        <translation>Kopírovať poplatok</translation>
    </message>
    <message>
        <source>Copy after fee</source>
        <translation>Kopírovať po poplatkoch</translation>
    </message>
    <message>
        <source>Copy bytes</source>
        <translation>Kopírovať bajty</translation>
    </message>
    <message>
        <source>Copy dust</source>
        <translation>Kopírovať prach</translation>
    </message>
    <message>
        <source>Copy change</source>
        <translation>Kopírovať zmenu</translation>
    </message>
    <message>
        <source>(%1 locked)</source>
        <translation>(%1 zamknutých)</translation>
    </message>
    <message>
        <source>yes</source>
        <translation>áno</translation>
    </message>
    <message>
        <source>no</source>
        <translation>nie</translation>
    </message>
    <message>
        <source>This label turns red if any recipient receives an amount smaller than the current dust threshold.</source>
        <translation>Tento popis sčervenie ak ktorýkoľvek príjemca dostane sumu menšiu ako súčasný limit pre "prach".</translation>
    </message>
    <message>
        <source>Can vary +/- %1 satoshi(s) per input.</source>
        <translation>Môže sa líšiť o +/- %1 satoshi pre každý vstup.</translation>
    </message>
    <message>
        <source>(no label)</source>
        <translation>(bez popisu)</translation>
    </message>
    <message>
        <source>change from %1 (%2)</source>
        <translation>zmena od %1 (%2)</translation>
    </message>
    <message>
        <source>(change)</source>
        <translation>(zmena)</translation>
    </message>
</context>
<context>
    <name>EditAddressDialog</name>
    <message>
        <source>Edit Address</source>
        <translation>Upraviť adresu</translation>
    </message>
    <message>
        <source>&amp;Label</source>
        <translation>&amp;Popis</translation>
    </message>
    <message>
        <source>The label associated with this address list entry</source>
        <translation>Popis tejto položký v zozname adries je prázdny</translation>
    </message>
    <message>
        <source>The address associated with this address list entry. This can only be modified for sending addresses.</source>
        <translation>Adresa spojená s týmto záznamom v adresári. Možno upravovať len pre odosielajúce adresy.</translation>
    </message>
    <message>
        <source>&amp;Address</source>
        <translation>&amp;Adresa</translation>
    </message>
    <message>
        <source>New receiving address</source>
        <translation>Nová adresa pre prijímanie</translation>
    </message>
    <message>
        <source>New sending address</source>
        <translation>Nová adresa pre odoslanie</translation>
    </message>
    <message>
        <source>Edit receiving address</source>
        <translation>Upraviť prijímajúcu adresu</translation>
    </message>
    <message>
        <source>Edit sending address</source>
        <translation>Upraviť odosielaciu adresu</translation>
    </message>
    <message>
        <source>The entered address "%1" is not a valid Bitcoin address.</source>
        <translation>Vložená adresa "%1" nieje platnou adresou Bitcoin.</translation>
    </message>
    <message>
        <source>The entered address "%1" is already in the address book.</source>
        <translation>Vložená adresa "%1" sa už nachádza v adresári.</translation>
    </message>
    <message>
        <source>Could not unlock wallet.</source>
        <translation>Nepodarilo sa odomknúť peňaženku.</translation>
    </message>
    <message>
        <source>New key generation failed.</source>
        <translation>Generovanie nového kľúča zlyhalo.</translation>
    </message>
</context>
<context>
    <name>FreespaceChecker</name>
    <message>
        <source>A new data directory will be created.</source>
        <translation>Bude vytvorený nový dátový adresár.</translation>
    </message>
    <message>
        <source>name</source>
        <translation>názov</translation>
    </message>
    <message>
        <source>Directory already exists. Add %1 if you intend to create a new directory here.</source>
        <translation>Priečinok už existuje. Pridajte "%1" ak chcete vytvoriť nový priečinok tu.</translation>
    </message>
    <message>
        <source>Path already exists, and is not a directory.</source>
        <translation>Cesta už existuje a nie je to adresár.</translation>
    </message>
    <message>
        <source>Cannot create data directory here.</source>
        <translation>Tu nemôžem vytvoriť dátový adresár.</translation>
    </message>
</context>
<context>
    <name>HelpMessageDialog</name>
    <message>
        <source>version</source>
        <translation>verzia</translation>
    </message>
    <message>
        <source>(%1-bit)</source>
        <translation>(%1-bit)</translation>
    </message>
    <message>
        <source>About %1</source>
        <translation>O %1</translation>
    </message>
    <message>
        <source>Command-line options</source>
        <translation>Voľby príkazového riadku</translation>
    </message>
    <message>
        <source>Usage:</source>
        <translation>Použitie:</translation>
    </message>
    <message>
        <source>command-line options</source>
        <translation>voľby príkazového riadku</translation>
    </message>
    <message>
        <source>UI Options:</source>
        <translation>Možnosti používateľského rozhrania:</translation>
    </message>
    <message>
        <source>Choose data directory on startup (default: %u)</source>
        <translation>Vyberte dátový priečinok pri štarte (predvolené: %u)</translation>
    </message>
    <message>
        <source>Set language, for example "de_DE" (default: system locale)</source>
        <translation>Nastavte jazyk, napríklad "de_DE" (predvolené: podľa systému)</translation>
    </message>
    <message>
        <source>Start minimized</source>
        <translation>Spustiť minimalizované</translation>
    </message>
    <message>
        <source>Set SSL root certificates for payment request (default: -system-)</source>
        <translation>Nastaviť SSL root certifikáty pre vyžiadanie platby (predvolené: -system-)</translation>
    </message>
    <message>
        <source>Show splash screen on startup (default: %u)</source>
        <translation>Zobraziť uvítaciu obrazovku pri štarte (predvolené: %u)</translation>
    </message>
    <message>
        <source>Reset all settings changed in the GUI</source>
        <translation>Zrušiť všetky zmeny v GUI</translation>
    </message>
</context>
<context>
    <name>Intro</name>
    <message>
        <source>Welcome</source>
        <translation>Vitajte</translation>
    </message>
    <message>
        <source>Welcome to %1.</source>
        <translation>Vitajte v %1</translation>
    </message>
    <message>
        <source>As this is the first time the program is launched, you can choose where %1 will store its data.</source>
        <translation>Keďže toto je prvé spustenie programu, môžete si vybrať, kam %1 bude ukladať vaše údaje.</translation>
    </message>
    <message>
        <source>%1 will download and store a copy of the Bitcoin block chain. At least %2GB of data will be stored in this directory, and it will grow over time. The wallet will also be stored in this directory.</source>
        <translation>%1 stiahne a uloží kópiu Bitcoin block chain. Minimálne %2GB dát bude uložených v tejto zložke, a bude sa zväčšovať postupom času. Peňaženka bude taktiež uložená v tejto zložke.</translation>
    </message>
    <message>
        <source>Use the default data directory</source>
        <translation>Použiť predvolený dátový adresár</translation>
    </message>
    <message>
        <source>Use a custom data directory:</source>
        <translation>Použiť vlastný dátový adresár:</translation>
    </message>
    <message>
        <source>Error: Specified data directory "%1" cannot be created.</source>
        <translation>Chyba: Zadaný priečinok pre dáta "%1" nemôže byť vytvorený.</translation>
    </message>
    <message>
        <source>Error</source>
        <translation>Chyba</translation>
    </message>
    <message numerus="yes">
        <source>%n GB of free space available</source>
        <translation><numerusform>%n GB voľného miesta</numerusform><numerusform>%n GB voľného miesta</numerusform><numerusform>%n GB voľného miesta</numerusform></translation>
    </message>
    <message numerus="yes">
        <source>(of %n GB needed)</source>
        <translation><numerusform>(z %n GB potrebného)</numerusform><numerusform>(z %n GB potrebných)</numerusform><numerusform>(z %n GB potrebných)</numerusform></translation>
    </message>
</context>
<context>
    <name>ModalOverlay</name>
    <message>
        <source>Form</source>
        <translation>Forma</translation>
    </message>
    <message>
        <source>Recent transactions may not yet be visible, and therefore your wallet's balance might be incorrect. This information will be correct once your wallet has finished synchronizing with the bitcoin network, as detailed below.</source>
        <translation>Nedávne transakcie nemusia byť ešte viditeľné preto môže byť zostatok vo vašej peňaženke nesprávny. Táto informácia bude správna keď sa dokončí synchronizovanie peňaženky so sieťou bitcoin, ako je rozpísané nižšie.</translation>
    </message>
    <message>
        <source>Attempting to spend bitcoins that are affected by not-yet-displayed transactions will not be accepted by the network.</source>
        <translation>Pokus o minutie bitcoinov, ktoré sú ovplyvnené ešte nezobrazenými transakciami, nebude sieťou akceptovaný.</translation>
    </message>
    <message>
        <source>Number of blocks left</source>
        <translation>Počet zostávajúcich blokov</translation>
    </message>
    <message>
        <source>Unknown...</source>
        <translation>Neznáme...</translation>
    </message>
    <message>
        <source>Last block time</source>
        <translation>Čas posledného bloku</translation>
    </message>
    <message>
        <source>Progress</source>
        <translation>Postup synchronizácie</translation>
    </message>
    <message>
        <source>Progress increase per hour</source>
        <translation>Prírastok postupu za hodinu</translation>
    </message>
    <message>
        <source>calculating...</source>
        <translation>počíta sa...</translation>
    </message>
    <message>
        <source>Estimated time left until synced</source>
        <translation>Odhadovaný čas do ukončenia synchronizácie</translation>
    </message>
    <message>
        <source>Hide</source>
        <translation>Skryť</translation>
    </message>
    <message>
        <source>Unknown. Syncing Headers (%1)...</source>
        <translation>Neznámy. Synchronizujú sa hlavičky (%1)...</translation>
    </message>
</context>
<context>
    <name>OpenURIDialog</name>
    <message>
        <source>Open URI</source>
        <translation>Otvoriť URI</translation>
    </message>
    <message>
        <source>Open payment request from URI or file</source>
        <translation>Otvoriť požiadavku na zaplatenie z URI alebo súboru</translation>
    </message>
    <message>
        <source>URI:</source>
        <translation>URI:</translation>
    </message>
    <message>
        <source>Select payment request file</source>
        <translation>Vyberte súbor s výzvou k platbe</translation>
    </message>
    <message>
        <source>Select payment request file to open</source>
        <translation>Vyberte ktorý súbor s výzvou na platbu otvoriť</translation>
    </message>
</context>
<context>
    <name>OptionsDialog</name>
    <message>
        <source>Options</source>
        <translation>Možnosti</translation>
    </message>
    <message>
        <source>&amp;Main</source>
        <translation>&amp;Hlavné</translation>
    </message>
    <message>
        <source>Automatically start %1 after logging in to the system.</source>
        <translation>Automaticky spustiť %1 pri spustení systému.</translation>
    </message>
    <message>
        <source>&amp;Start %1 on system login</source>
        <translation>&amp;Spustiť %1 pri prihlásení</translation>
    </message>
    <message>
        <source>Size of &amp;database cache</source>
        <translation>Veľkosť vyrovnávacej pamäti &amp;databázy</translation>
    </message>
    <message>
        <source>MB</source>
        <translation>MB</translation>
    </message>
    <message>
        <source>Number of script &amp;verification threads</source>
        <translation>Počet &amp;vlákien overujúcich skript</translation>
    </message>
    <message>
        <source>Accept connections from outside</source>
        <translation>Prijať spojenia zvonku</translation>
    </message>
    <message>
        <source>Allow incoming connections</source>
        <translation>Povoliť prichádzajúce spojenia</translation>
    </message>
    <message>
        <source>IP address of the proxy (e.g. IPv4: 127.0.0.1 / IPv6: ::1)</source>
        <translation>IP adresy proxy (napr. IPv4: 127.0.0.1 / IPv6: ::1)</translation>
    </message>
    <message>
        <source>Minimize instead of exit the application when the window is closed. When this option is enabled, the application will be closed only after selecting Exit in the menu.</source>
        <translation>Minimalizovať namiesto ukončenia aplikácie keď sa okno zavrie. Keď je zvolená táto možnosť, aplikácia sa zavrie len po zvolení Ukončiť v menu.</translation>
    </message>
    <message>
        <source>Third party URLs (e.g. a block explorer) that appear in the transactions tab as context menu items. %s in the URL is replaced by transaction hash. Multiple URLs are separated by vertical bar |.</source>
        <translation>URL tretích strán (napr. prehliadač blockchain) ktoré sa zobrazujú v záložke transakcií ako položky kontextového menu. %s v URL je nahradené hash-om transakcie. Viaceré URL sú oddelené zvislou čiarou |.</translation>
    </message>
    <message>
        <source>Third party transaction URLs</source>
        <translation>URL transakcií s tretími stranami</translation>
    </message>
    <message>
        <source>Active command-line options that override above options:</source>
        <translation>Aktívne možnosti príkazového riadku ktoré prepíšu možnosti vyššie:</translation>
    </message>
    <message>
        <source>Reset all client options to default.</source>
        <translation>Vynulovať všetky voľby klienta na predvolené.</translation>
    </message>
    <message>
        <source>&amp;Reset Options</source>
        <translation>Vynulovať voľby</translation>
    </message>
    <message>
        <source>&amp;Network</source>
        <translation>&amp;Sieť</translation>
    </message>
    <message>
        <source>(0 = auto, &lt;0 = leave that many cores free)</source>
        <translation>(0 = auto, &lt;0 = nechať toľko jadier voľných)</translation>
    </message>
    <message>
        <source>W&amp;allet</source>
        <translation>&amp;Peňaženka</translation>
    </message>
    <message>
        <source>Expert</source>
        <translation>Expert</translation>
    </message>
    <message>
        <source>Enable coin &amp;control features</source>
        <translation>Povoliť možnosti "&amp;coin control"</translation>
    </message>
    <message>
        <source>If you disable the spending of unconfirmed change, the change from a transaction cannot be used until that transaction has at least one confirmation. This also affects how your balance is computed.</source>
        <translation>Ak vypnete míňanie nepotvrdeného výdavku tak výdavok z transakcie bude možné použiť až keď daná transakcia bude mať aspoň jedno potvrdenie. Toto má vplyv aj na výpočet vášho zostatku.</translation>
    </message>
    <message>
        <source>&amp;Spend unconfirmed change</source>
        <translation>Minúť nepotvrdený výdavok</translation>
    </message>
    <message>
        <source>Automatically open the Bitcoin client port on the router. This only works when your router supports UPnP and it is enabled.</source>
        <translation>Automaticky otvorit port pre Bitcoin na routeri. Toto funguje len ak router podporuje UPnP a je táto podpora aktivovaná.</translation>
    </message>
    <message>
        <source>Map port using &amp;UPnP</source>
        <translation>Mapovať port pomocou &amp;UPnP</translation>
    </message>
    <message>
        <source>Connect to the Bitcoin network through a SOCKS5 proxy.</source>
        <translation>Pripojiť do siete Bitcoin cez proxy server SOCKS5.</translation>
    </message>
    <message>
        <source>&amp;Connect through SOCKS5 proxy (default proxy):</source>
        <translation>&amp;Pripojiť cez proxy server SOCKS5 (predvolený proxy).</translation>
    </message>
    <message>
        <source>Proxy &amp;IP:</source>
        <translation>Proxy &amp;IP:</translation>
    </message>
    <message>
        <source>&amp;Port:</source>
        <translation>&amp;Port:</translation>
    </message>
    <message>
        <source>Port of the proxy (e.g. 9050)</source>
        <translation>Port proxy (napr. 9050)</translation>
    </message>
    <message>
        <source>Used for reaching peers via:</source>
        <translation>Použité pre získavanie peerov cez:</translation>
    </message>
    <message>
        <source>Shows, if the supplied default SOCKS5 proxy is used to reach peers via this network type.</source>
        <translation>Zobrazuje, či je poskytované predvolené SOCKS5 proxy používané pre získavanie peerov cez tento typ siete.</translation>
    </message>
    <message>
        <source>IPv4</source>
        <translation>IPv4</translation>
    </message>
    <message>
        <source>IPv6</source>
        <translation>IPv6</translation>
    </message>
    <message>
        <source>Tor</source>
        <translation>Tor</translation>
    </message>
    <message>
        <source>Connect to the Bitcoin network through a separate SOCKS5 proxy for Tor hidden services.</source>
        <translation>Pripojiť k Bitcoinovej sieti cez separované SOCKS5 proxy pre skrytú službu Tor.</translation>
    </message>
    <message>
        <source>Use separate SOCKS5 proxy to reach peers via Tor hidden services:</source>
        <translation>Použiť samostatný SOCKS5 proxy server na dosiahnutie počítačov cez skryté služby Tor:</translation>
    </message>
    <message>
        <source>&amp;Window</source>
        <translation>&amp;Okno</translation>
    </message>
    <message>
        <source>&amp;Hide the icon from the system tray.</source>
        <translation>&amp;Skryť ikonu zo systémovej lišty.</translation>
    </message>
    <message>
        <source>Hide tray icon</source>
        <translation>Skryť ikonu v oblasti oznámení</translation>
    </message>
    <message>
        <source>Show only a tray icon after minimizing the window.</source>
        <translation>Zobraziť len ikonu na lište po minimalizovaní okna.</translation>
    </message>
    <message>
        <source>&amp;Minimize to the tray instead of the taskbar</source>
        <translation>Zobraziť len ikonu na lište po minimalizovaní okna.</translation>
    </message>
    <message>
        <source>M&amp;inimize on close</source>
        <translation>M&amp;inimalizovať pri zavretí</translation>
    </message>
    <message>
        <source>&amp;Display</source>
        <translation>&amp;Zobrazenie</translation>
    </message>
    <message>
        <source>User Interface &amp;language:</source>
        <translation>Jazyk užívateľského rozhrania:</translation>
    </message>
    <message>
        <source>The user interface language can be set here. This setting will take effect after restarting %1.</source>
        <translation>Jazyk uživateľského rozhrania sa dá nastaviť tu. Toto nastavenie sa uplatní až po reštarte %1.</translation>
    </message>
    <message>
        <source>&amp;Unit to show amounts in:</source>
        <translation>&amp;Zobrazovať hodnoty v jednotkách:</translation>
    </message>
    <message>
        <source>Choose the default subdivision unit to show in the interface and when sending coins.</source>
        <translation>Zvoľte ako deliť bitcoin pri zobrazovaní pri platbách a užívateľskom rozhraní.</translation>
    </message>
    <message>
        <source>Whether to show coin control features or not.</source>
        <translation>Či zobrazovať možnosti "Coin control" alebo nie.</translation>
    </message>
    <message>
        <source>&amp;OK</source>
        <translation>&amp;OK</translation>
    </message>
    <message>
        <source>&amp;Cancel</source>
        <translation>Zrušiť</translation>
    </message>
    <message>
        <source>default</source>
        <translation>predvolené</translation>
    </message>
    <message>
        <source>none</source>
        <translation>žiadne</translation>
    </message>
    <message>
        <source>Confirm options reset</source>
        <translation>Potvrdiť obnovenie možností</translation>
    </message>
    <message>
        <source>Client restart required to activate changes.</source>
        <translation>Reštart klienta potrebný pre aktivovanie zmien.</translation>
    </message>
    <message>
        <source>Client will be shut down. Do you want to proceed?</source>
        <translation>Klient bude vypnutý, chcete pokračovať?</translation>
    </message>
    <message>
        <source>This change would require a client restart.</source>
        <translation>Táto zmena by vyžadovala reštart klienta.</translation>
    </message>
    <message>
        <source>The supplied proxy address is invalid.</source>
        <translation>Zadaná proxy adresa je neplatná.</translation>
    </message>
</context>
<context>
    <name>OverviewPage</name>
    <message>
        <source>Form</source>
        <translation>Forma</translation>
    </message>
    <message>
        <source>The displayed information may be out of date. Your wallet automatically synchronizes with the Bitcoin network after a connection is established, but this process has not completed yet.</source>
        <translation>Zobrazené informácie môžu byť neaktuálne. Vaša peňaženka sa automaticky synchronizuje so sieťou Bitcoin po nadviazaní spojenia, ale tento proces ešte nie je ukončený.</translation>
    </message>
    <message>
        <source>Watch-only:</source>
        <translation>Iba sledované:</translation>
    </message>
    <message>
        <source>Available:</source>
        <translation>Disponibilné:</translation>
    </message>
    <message>
        <source>Your current spendable balance</source>
        <translation>Váš aktuálny disponibilný zostatok</translation>
    </message>
    <message>
        <source>Pending:</source>
        <translation>Čakajúce potvrdenie:</translation>
    </message>
    <message>
        <source>Total of transactions that have yet to be confirmed, and do not yet count toward the spendable balance</source>
        <translation>Suma transakcií ktoré ešte neboli potvrdené a ešte sa nepočítajú do disponibilného zostatku</translation>
    </message>
    <message>
        <source>Immature:</source>
        <translation>Nezrelé:</translation>
    </message>
    <message>
        <source>Mined balance that has not yet matured</source>
        <translation>Vytvorený zostatok ktorý ešte nedosiahol zrelosť</translation>
    </message>
    <message>
        <source>Balances</source>
        <translation>Stav účtu</translation>
    </message>
    <message>
        <source>Total:</source>
        <translation>Celkovo:</translation>
    </message>
    <message>
        <source>Your current total balance</source>
        <translation>Váš súčasný celkový zostatok</translation>
    </message>
    <message>
        <source>Your current balance in watch-only addresses</source>
        <translation>Váš celkový zostatok pre adresy ktoré sa iba sledujú</translation>
    </message>
    <message>
        <source>Spendable:</source>
        <translation>Použiteľné:</translation>
    </message>
    <message>
        <source>Recent transactions</source>
        <translation>Nedávne transakcie</translation>
    </message>
    <message>
        <source>Unconfirmed transactions to watch-only addresses</source>
        <translation>Nepotvrdené transakcie pre adresy ktoré sa iba sledujú</translation>
    </message>
    <message>
        <source>Mined balance in watch-only addresses that has not yet matured</source>
        <translation>Vyťažená suma pre adresy ktoré sa iba sledujú ale ešte nie je dozretá</translation>
    </message>
    <message>
        <source>Current total balance in watch-only addresses</source>
        <translation>Aktuálny celkový zostatok pre adries ktoré sa iba sledujú</translation>
    </message>
</context>
<context>
    <name>PaymentServer</name>
    <message>
        <source>Payment request error</source>
        <translation>Chyba pri vyžiadaní platby</translation>
    </message>
    <message>
        <source>URI handling</source>
        <translation>URI manipulácia</translation>
    </message>
    <message>
        <source>Payment request fetch URL is invalid: %1</source>
        <translation>URL pre stiahnutie výzvy na zaplatenie je neplatné: %1</translation>
    </message>
    <message>
        <source>Invalid payment address %1</source>
        <translation>Neplatná adresa platby %1</translation>
    </message>
    <message>
        <source>URI cannot be parsed! This can be caused by an invalid Bitcoin address or malformed URI parameters.</source>
        <translation>URI sa nedá analyzovať! To môže byť spôsobené neplatnou Bitcoin adresou alebo zle nastavenými vlastnosťami URI.</translation>
    </message>
    <message>
        <source>Payment request file handling</source>
        <translation>Obsluha súboru s požiadavkou na platbu</translation>
    </message>
    <message>
        <source>Payment request file cannot be read! This can be caused by an invalid payment request file.</source>
        <translation>Súbor s výzvou na zaplatenie sa nedá čítať! To môže byť spôsobené aj neplatným súborom s výzvou.</translation>
    </message>
    <message>
        <source>Payment request rejected</source>
        <translation>Požiadavka na platbu zamietnutá</translation>
    </message>
    <message>
        <source>Payment request network doesn't match client network.</source>
        <translation>Sieť požiadavky na platbu nie je zhodná so sieťou klienta.</translation>
    </message>
    <message>
        <source>Payment request expired.</source>
        <translation>Vypršala platnosť požiadavky na platbu.</translation>
    </message>
    <message>
        <source>Payment request is not initialized.</source>
        <translation>Požiadavka na platbu nie je inicializovaná</translation>
    </message>
    <message>
        <source>Unverified payment requests to custom payment scripts are unsupported.</source>
        <translation>Program nepodporuje neoverené platobné požiadavky na vlastné skripty.</translation>
    </message>
    <message>
        <source>Invalid payment request.</source>
        <translation>Chybná požiadavka na platbu.</translation>
    </message>
    <message>
        <source>Requested payment amount of %1 is too small (considered dust).</source>
        <translation>Požadovaná suma platby %1 je príliš nízka (považovaná za prach).</translation>
    </message>
    <message>
        <source>Refund from %1</source>
        <translation>Vrátenie z  %1</translation>
    </message>
    <message>
        <source>Payment request %1 is too large (%2 bytes, allowed %3 bytes).</source>
        <translation>Požiadavka na platbu %1 je príliš veľká (%2 bajtov, povolené je %3 bajtov).</translation>
    </message>
    <message>
        <source>Error communicating with %1: %2</source>
        <translation>Chyba komunikácie s %1: %2 </translation>
    </message>
    <message>
        <source>Payment request cannot be parsed!</source>
        <translation>Požiadavka na platbu nemôže byť analyzovaná!</translation>
    </message>
    <message>
        <source>Bad response from server %1</source>
        <translation>Zlá odpoveď zo servera %1</translation>
    </message>
    <message>
        <source>Network request error</source>
        <translation>Chyba požiadavky siete</translation>
    </message>
    <message>
        <source>Payment acknowledged</source>
        <translation>Platba potvrdená</translation>
    </message>
</context>
<context>
    <name>PeerTableModel</name>
    <message>
        <source>User Agent</source>
        <translation>Aplikácia</translation>
    </message>
    <message>
        <source>Node/Service</source>
        <translation>Uzol/Služba</translation>
    </message>
    <message>
        <source>NodeId</source>
        <translation>ID uzlu</translation>
    </message>
    <message>
        <source>Ping</source>
        <translation>Odozva</translation>
    </message>
</context>
<context>
    <name>QObject</name>
    <message>
        <source>Amount</source>
        <translation>Suma</translation>
    </message>
    <message>
        <source>Enter a Bitcoin address (e.g. %1)</source>
        <translation>Zadajte bitcoin adresu (napr. %1)</translation>
    </message>
    <message>
        <source>%1 d</source>
        <translation>%1 d</translation>
    </message>
    <message>
        <source>%1 h</source>
        <translation>%1 h</translation>
    </message>
    <message>
        <source>%1 m</source>
        <translation>%1 m</translation>
    </message>
    <message>
        <source>%1 s</source>
        <translation>%1 s</translation>
    </message>
    <message>
        <source>None</source>
        <translation>Žiadne</translation>
    </message>
    <message>
        <source>N/A</source>
        <translation>nie je k dispozícii</translation>
    </message>
    <message>
        <source>%1 ms</source>
        <translation>%1 ms</translation>
    </message>
    <message numerus="yes">
        <source>%n second(s)</source>
        <translation><numerusform>%n sekunda</numerusform><numerusform>%n sekundy</numerusform><numerusform>%n sekúnd</numerusform></translation>
    </message>
    <message numerus="yes">
        <source>%n minute(s)</source>
        <translation><numerusform>%n minúta</numerusform><numerusform>%n minúty</numerusform><numerusform>%n minút</numerusform></translation>
    </message>
    <message numerus="yes">
        <source>%n hour(s)</source>
        <translation><numerusform>%n hodina</numerusform><numerusform>%n hodiny</numerusform><numerusform>%n hodín</numerusform></translation>
    </message>
    <message numerus="yes">
        <source>%n day(s)</source>
        <translation><numerusform>%n deň</numerusform><numerusform>%n dni</numerusform><numerusform>%n dní</numerusform></translation>
    </message>
    <message numerus="yes">
        <source>%n week(s)</source>
        <translation><numerusform>%n týždeň</numerusform><numerusform>%n týždne</numerusform><numerusform>%n týždňov</numerusform></translation>
    </message>
    <message>
        <source>%1 and %2</source>
        <translation> %1 a  %2</translation>
    </message>
    <message numerus="yes">
        <source>%n year(s)</source>
        <translation><numerusform>%n rok</numerusform><numerusform>%n roky</numerusform><numerusform>%n rokov</numerusform></translation>
    </message>
    <message>
        <source>%1 didn't yet exit safely...</source>
        <translation>%1 ešte nebol bezpečne ukončený...</translation>
    </message>
</context>
<context>
    <name>QObject::QObject</name>
    <message>
        <source>Error: %1</source>
        <translation>Chyba: %1</translation>
    </message>
</context>
<context>
    <name>QRImageWidget</name>
    <message>
        <source>&amp;Save Image...</source>
        <translation>Uložiť obrázok...</translation>
    </message>
    <message>
        <source>&amp;Copy Image</source>
        <translation>Kopírovať obrázok</translation>
    </message>
    <message>
        <source>Save QR Code</source>
        <translation>Uložiť QR Code</translation>
    </message>
    <message>
        <source>PNG Image (*.png)</source>
        <translation>PNG obrázok (*.png)</translation>
    </message>
</context>
<context>
    <name>RPCConsole</name>
    <message>
        <source>N/A</source>
        <translation>nie je k dispozícii</translation>
    </message>
    <message>
        <source>Client version</source>
        <translation>Verzia klienta</translation>
    </message>
    <message>
        <source>&amp;Information</source>
        <translation>&amp;Informácia</translation>
    </message>
    <message>
        <source>Debug window</source>
        <translation>Okno pre ladenie</translation>
    </message>
    <message>
        <source>General</source>
        <translation>Všeobecné</translation>
    </message>
    <message>
        <source>Using BerkeleyDB version</source>
        <translation>Používa verziu BerkeleyDB</translation>
    </message>
    <message>
        <source>Datadir</source>
        <translation>Priečinok s dátami</translation>
    </message>
    <message>
        <source>Startup time</source>
        <translation>Čas spustenia</translation>
    </message>
    <message>
        <source>Network</source>
        <translation>Sieť</translation>
    </message>
    <message>
        <source>Name</source>
        <translation>Názov</translation>
    </message>
    <message>
        <source>Number of connections</source>
        <translation>Počet pripojení</translation>
    </message>
    <message>
        <source>Block chain</source>
        <translation>Reťazec blokov</translation>
    </message>
    <message>
        <source>Current number of blocks</source>
        <translation>Aktuálny počet blokov</translation>
    </message>
    <message>
        <source>Memory Pool</source>
        <translation>Pamäť Poolu</translation>
    </message>
    <message>
        <source>Current number of transactions</source>
        <translation>Aktuálny počet transakcií</translation>
    </message>
    <message>
        <source>Memory usage</source>
        <translation>Využitie pamäte</translation>
    </message>
    <message>
        <source>Received</source>
        <translation>Prijaté</translation>
    </message>
    <message>
        <source>Sent</source>
        <translation>Odoslané</translation>
    </message>
    <message>
        <source>&amp;Peers</source>
        <translation>&amp;Partneri</translation>
    </message>
    <message>
        <source>Banned peers</source>
        <translation>Zablokované spojenia</translation>
    </message>
    <message>
        <source>Select a peer to view detailed information.</source>
        <translation>Vyberte počítač pre zobrazenie podrobností.</translation>
    </message>
    <message>
        <source>Whitelisted</source>
        <translation>Povolené</translation>
    </message>
    <message>
        <source>Direction</source>
        <translation>Smer</translation>
    </message>
    <message>
        <source>Version</source>
        <translation>Verzia</translation>
    </message>
    <message>
        <source>Starting Block</source>
        <translation>Počiatočný blok</translation>
    </message>
    <message>
        <source>Synced Headers</source>
        <translation>Synchronizované hlavičky
</translation>
    </message>
    <message>
        <source>Synced Blocks</source>
        <translation>Synchronizované bloky</translation>
    </message>
    <message>
        <source>User Agent</source>
        <translation>Aplikácia</translation>
    </message>
    <message>
        <source>Open the %1 debug log file from the current data directory. This can take a few seconds for large log files.</source>
        <translation>Otvoriť %1 ladiaci výpis z aktuálnej zložky. Pre veľké súbory to môže chvíľu trvať.</translation>
    </message>
    <message>
        <source>Decrease font size</source>
        <translation>Zmenšiť písmo</translation>
    </message>
    <message>
        <source>Increase font size</source>
        <translation>Zväčšiť písmo</translation>
    </message>
    <message>
        <source>Services</source>
        <translation>Služby</translation>
    </message>
    <message>
        <source>Ban Score</source>
        <translation>Skóre zákazu</translation>
    </message>
    <message>
        <source>Connection Time</source>
        <translation>Dĺžka spojenia</translation>
    </message>
    <message>
        <source>Last Send</source>
        <translation>Posledné odoslanie</translation>
    </message>
    <message>
        <source>Last Receive</source>
        <translation>Posledné prijatie</translation>
    </message>
    <message>
        <source>Ping Time</source>
        <translation>Čas odozvy</translation>
    </message>
    <message>
        <source>The duration of a currently outstanding ping.</source>
        <translation>Trvanie aktuálnej požiadavky na odozvu.</translation>
    </message>
    <message>
        <source>Ping Wait</source>
        <translation>Čakanie na odozvu</translation>
    </message>
    <message>
        <source>Min Ping</source>
        <translation>Minimálna odozva</translation>
    </message>
    <message>
        <source>Time Offset</source>
        <translation>Časový posun</translation>
    </message>
    <message>
        <source>Last block time</source>
        <translation>Čas posledného bloku</translation>
    </message>
    <message>
        <source>&amp;Open</source>
        <translation>&amp;Otvoriť</translation>
    </message>
    <message>
        <source>&amp;Console</source>
        <translation>&amp;Konzola</translation>
    </message>
    <message>
        <source>&amp;Network Traffic</source>
        <translation>&amp;Sieťová prevádzka</translation>
    </message>
    <message>
        <source>&amp;Clear</source>
        <translation>&amp;Vyčistiť</translation>
    </message>
    <message>
        <source>Totals</source>
        <translation>Celkovo:</translation>
    </message>
    <message>
        <source>In:</source>
        <translation>Dnu:</translation>
    </message>
    <message>
        <source>Out:</source>
        <translation>Von:</translation>
    </message>
    <message>
        <source>Debug log file</source>
        <translation>Súbor záznamu ladenia</translation>
    </message>
    <message>
        <source>Clear console</source>
        <translation>Vymazať konzolu</translation>
    </message>
    <message>
        <source>1 &amp;hour</source>
        <translation>1 &amp;hodinu</translation>
    </message>
    <message>
        <source>1 &amp;day</source>
        <translation>1 &amp;deň</translation>
    </message>
    <message>
        <source>1 &amp;week</source>
        <translation>1 &amp;týždeň</translation>
    </message>
    <message>
        <source>1 &amp;year</source>
        <translation>1 &amp;rok</translation>
    </message>
    <message>
        <source>&amp;Disconnect</source>
        <translation>&amp;Odpojiť</translation>
<<<<<<< HEAD
    </message>
    <message>
        <source>Ban for</source>
        <translation>Zakázať na</translation>
    </message>
    <message>
        <source>&amp;Unban</source>
        <translation>&amp;Zrušiť zákaz</translation>
    </message>
    <message>
        <source>Welcome to the %1 RPC console.</source>
        <translation>Vitajte v %1 RPC konzole</translation>
=======
>>>>>>> 3751912e
    </message>
    <message>
        <source>Ban for</source>
        <translation>Zakázať na</translation>
    </message>
    <message>
        <source>&amp;Unban</source>
        <translation>&amp;Zrušiť zákaz</translation>
    </message>
    <message>
        <source>Welcome to the %1 RPC console.</source>
        <translation>Vitajte v %1 RPC konzole</translation>
    </message>
    <message>
        <source>Use up and down arrows to navigate history, and &lt;b&gt;Ctrl-L&lt;/b&gt; to clear screen.</source>
        <translation>Použi šípky hore a dolu pre navigáciu históriou a &lt;b&gt;Ctrl-L&lt;/b&gt; pre vyčistenie obrazovky.</translation>
    </message>
    <message>
        <source>Type &lt;b&gt;help&lt;/b&gt; for an overview of available commands.</source>
        <translation>Napíš &lt;b&gt;help&lt;/b&gt; pre prehľad dostupných príkazov.</translation>
    </message>
    <message>
        <source>WARNING: Scammers have been active, telling users to type commands here, stealing their wallet contents. Do not use this console without fully understanding the ramification of a command.</source>
        <translation>VAROVANIE: Podvodníci sú aktívni a môžu nabádať používateľov napísať sem príkazy, pomocou ktorých ukradnú ich obsah peňaženky. Nepoužívajte túto konzolu ak nerozumiete presne účinkom príkazov.</translation>
    </message>
    <message>
        <source>Network activity disabled</source>
        <translation>Sieťová aktivita zakázaná</translation>
    </message>
    <message>
        <source>%1 B</source>
        <translation>%1 B</translation>
    </message>
    <message>
        <source>%1 KB</source>
        <translation>%1 KB</translation>
    </message>
    <message>
        <source>%1 MB</source>
        <translation>%1 MB</translation>
    </message>
    <message>
        <source>%1 GB</source>
        <translation>%1 GB</translation>
    </message>
    <message>
        <source>(node id: %1)</source>
        <translation>(ID uzlu: %1)</translation>
    </message>
    <message>
        <source>via %1</source>
        <translation>cez %1</translation>
    </message>
    <message>
        <source>never</source>
        <translation>nikdy</translation>
    </message>
    <message>
        <source>Inbound</source>
        <translation>Prichádzajúce</translation>
    </message>
    <message>
        <source>Outbound</source>
        <translation>Odchádzajúce</translation>
    </message>
    <message>
        <source>Yes</source>
        <translation>Áno</translation>
    </message>
    <message>
        <source>No</source>
        <translation>Nie</translation>
    </message>
    <message>
        <source>Unknown</source>
        <translation>neznámy</translation>
    </message>
</context>
<context>
    <name>ReceiveCoinsDialog</name>
    <message>
        <source>&amp;Amount:</source>
        <translation>&amp;Suma:</translation>
    </message>
    <message>
        <source>&amp;Label:</source>
        <translation>&amp;Popis:</translation>
    </message>
    <message>
        <source>&amp;Message:</source>
        <translation>&amp;Správa:</translation>
    </message>
    <message>
        <source>Reuse one of the previously used receiving addresses. Reusing addresses has security and privacy issues. Do not use this unless re-generating a payment request made before.</source>
        <translation>Znovu použiť jednu z už použitých adries pre prijímanie. Znovu používanie adries je sporná otázka bezpečnosti aj súkromia. Používajte to len v prípade ak znovu generujete výzvu na zaplatenie ktorú ste už vyrobili v minulosti.</translation>
    </message>
    <message>
        <source>R&amp;euse an existing receiving address (not recommended)</source>
        <translation>Znovu použiť jestvujúcu prijímaciu adresu (neodporúča sa)</translation>
    </message>
    <message>
        <source>An optional message to attach to the payment request, which will be displayed when the request is opened. Note: The message will not be sent with the payment over the Bitcoin network.</source>
        <translation>Pridať voliteľnú správu k výzve na zaplatenie, ktorá sa zobrazí keď bude výzva otvorená. Poznámka: Správa nebude poslaná s platbou cez sieť Bitcoin.</translation>
    </message>
    <message>
        <source>An optional label to associate with the new receiving address.</source>
        <translation>Voliteľný popis ktorý sa pridá k tejto novej prijímajúcej adrese.</translation>
    </message>
    <message>
        <source>Use this form to request payments. All fields are &lt;b&gt;optional&lt;/b&gt;.</source>
        <translation>Použite tento formulár pre vyžiadanie platby. Všetky polia sú &lt;b&gt;voliteľné&lt;/b&gt;.</translation>
    </message>
    <message>
        <source>An optional amount to request. Leave this empty or zero to not request a specific amount.</source>
        <translation>Voliteľná požadovaná suma. Nechajte prázdne alebo nulu ak nepožadujete určitú sumu.</translation>
    </message>
    <message>
        <source>Clear all fields of the form.</source>
        <translation>Vyčistiť všetky polia formulára.</translation>
    </message>
    <message>
        <source>Clear</source>
        <translation>Vyčistiť</translation>
    </message>
    <message>
        <source>Requested payments history</source>
        <translation>História vyžiadaných platieb</translation>
    </message>
    <message>
        <source>&amp;Request payment</source>
        <translation>Vyžiadať platbu</translation>
    </message>
    <message>
        <source>Show the selected request (does the same as double clicking an entry)</source>
        <translation>Zobraz zvolenú požiadavku (urobí to isté ako dvoj-klik na záznam)</translation>
    </message>
    <message>
        <source>Show</source>
        <translation>Zobraziť</translation>
    </message>
    <message>
        <source>Remove the selected entries from the list</source>
        <translation>Odstrániť zvolené záznamy zo zoznamu</translation>
    </message>
    <message>
        <source>Remove</source>
        <translation>Odstrániť</translation>
    </message>
    <message>
        <source>Copy URI</source>
        <translation>Kopírovať URI</translation>
    </message>
    <message>
        <source>Copy label</source>
        <translation>Kopírovať popis</translation>
    </message>
    <message>
        <source>Copy message</source>
        <translation>Kopírovať správu</translation>
    </message>
    <message>
        <source>Copy amount</source>
        <translation>Kopírovať sumu</translation>
    </message>
</context>
<context>
    <name>ReceiveRequestDialog</name>
    <message>
        <source>QR Code</source>
        <translation>QR kód</translation>
    </message>
    <message>
        <source>Copy &amp;URI</source>
        <translation>Kopírovať &amp;URI</translation>
    </message>
    <message>
        <source>Copy &amp;Address</source>
        <translation>Kopírovať adresu</translation>
    </message>
    <message>
        <source>&amp;Save Image...</source>
        <translation>Uložiť obrázok...</translation>
    </message>
    <message>
        <source>Request payment to %1</source>
        <translation>Vyžiadať platbu pre %1</translation>
    </message>
    <message>
        <source>Payment information</source>
        <translation>Informácia o platbe</translation>
    </message>
    <message>
        <source>URI</source>
        <translation>URI</translation>
    </message>
    <message>
        <source>Address</source>
        <translation>Adresa</translation>
    </message>
    <message>
        <source>Amount</source>
        <translation>Suma</translation>
    </message>
    <message>
        <source>Label</source>
        <translation>Popis</translation>
    </message>
    <message>
        <source>Message</source>
        <translation>Správa</translation>
    </message>
    <message>
        <source>Resulting URI too long, try to reduce the text for label / message.</source>
        <translation>Výsledné URI je príliš dlhé, skúste skrátiť text pre popis alebo správu.</translation>
    </message>
    <message>
        <source>Error encoding URI into QR Code.</source>
        <translation>Chyba kódovania URI do QR Code.</translation>
    </message>
</context>
<context>
    <name>RecentRequestsTableModel</name>
    <message>
        <source>Date</source>
        <translation>Dátum</translation>
    </message>
    <message>
        <source>Label</source>
        <translation>Popis</translation>
    </message>
    <message>
        <source>Message</source>
        <translation>Správa</translation>
    </message>
    <message>
        <source>(no label)</source>
        <translation>(bez popisu)</translation>
    </message>
    <message>
        <source>(no message)</source>
        <translation>(žiadna správa)</translation>
    </message>
    <message>
        <source>(no amount requested)</source>
        <translation>(nepožadovaná žiadna suma)</translation>
    </message>
    <message>
        <source>Requested</source>
        <translation>Požadované</translation>
    </message>
</context>
<context>
    <name>SendCoinsDialog</name>
    <message>
        <source>Send Coins</source>
        <translation>Poslať Bitcoins</translation>
    </message>
    <message>
        <source>Coin Control Features</source>
        <translation>Možnosti "Coin Control"</translation>
    </message>
    <message>
        <source>Inputs...</source>
        <translation>Vstupy...</translation>
    </message>
    <message>
        <source>automatically selected</source>
        <translation>automaticky vybrané</translation>
    </message>
    <message>
        <source>Insufficient funds!</source>
        <translation>Nedostatok prostriedkov!</translation>
    </message>
    <message>
        <source>Quantity:</source>
        <translation>Množstvo:</translation>
    </message>
    <message>
        <source>Bytes:</source>
        <translation>Bajtov:</translation>
    </message>
    <message>
        <source>Amount:</source>
        <translation>Suma:</translation>
    </message>
    <message>
        <source>Fee:</source>
        <translation>Poplatok:</translation>
    </message>
    <message>
        <source>After Fee:</source>
        <translation>Po poplatku:</translation>
    </message>
    <message>
        <source>Change:</source>
        <translation>Zmena:</translation>
    </message>
    <message>
        <source>If this is activated, but the change address is empty or invalid, change will be sent to a newly generated address.</source>
        <translation>Ak aktivované ale adresa pre výdavok je prázdna alebo neplatná, výdavok bude poslaný na novovytvorenú adresu.</translation>
    </message>
    <message>
        <source>Custom change address</source>
        <translation>Vlastná adresa zmeny</translation>
    </message>
    <message>
        <source>Transaction Fee:</source>
        <translation>Poplatok za transakciu:</translation>
    </message>
    <message>
        <source>Choose...</source>
        <translation>Zvoliť...</translation>
    </message>
    <message>
        <source>collapse fee-settings</source>
        <translation>zbaliť nastavenia poplatkov</translation>
    </message>
    <message>
        <source>per kilobyte</source>
        <translation>za kilobajt</translation>
    </message>
    <message>
        <source>If the custom fee is set to 1000 satoshis and the transaction is only 250 bytes, then "per kilobyte" only pays 250 satoshis in fee, while "total at least" pays 1000 satoshis. For transactions bigger than a kilobyte both pay by kilobyte.</source>
        <translation>Ak je poplatok nastavený na 1000 satoshi a transakcia je veľká len 250 bajtov, potom "za kilobajt" zaplatí poplatok 250 satoshi, ale "spolu aspoň" zaplatí 1000 satoshi. Pre transakcie väčšie ako kilobajt platia oba spôsoby za každý kilobajt.</translation>
    </message>
    <message>
        <source>Hide</source>
        <translation>Skryť</translation>
    </message>
    <message>
        <source>total at least</source>
        <translation>spolu aspoň</translation>
    </message>
    <message>
        <source>Paying only the minimum fee is just fine as long as there is less transaction volume than space in the blocks. But be aware that this can end up in a never confirming transaction once there is more demand for bitcoin transactions than the network can process.</source>
        <translation>Zaplatenie len minimálneho poplatku je v poriadku, pokiaľ existuje menej transakcií ako miesta v blokoch. Uvedomte si však, že ak bude vyšší dopyt po transakciách ako dokáže sieť spracovať, môže byť vaša transakcia odsúvaná a nepotvrdená donekonečna.</translation>
    </message>
    <message>
        <source>(read the tooltip)</source>
        <translation>(prečítajte si nápovedu pod kurzorom)</translation>
    </message>
    <message>
        <source>Recommended:</source>
        <translation>Odporúčaný:</translation>
    </message>
    <message>
        <source>Custom:</source>
        <translation>Vlastný:</translation>
    </message>
    <message>
        <source>(Smart fee not initialized yet. This usually takes a few blocks...)</source>
        <translation>(Automatický poplatok ešte nebol vypočítaný. Toto zvyčajne trvá niekoľko blokov...)</translation>
    </message>
    <message>
        <source>normal</source>
        <translation>normálne</translation>
    </message>
    <message>
        <source>fast</source>
        <translation>rýchle</translation>
    </message>
    <message>
        <source>Send to multiple recipients at once</source>
        <translation>Poslať viacerým príjemcom naraz</translation>
    </message>
    <message>
        <source>Add &amp;Recipient</source>
        <translation>&amp;Pridať príjemcu</translation>
    </message>
    <message>
        <source>Clear all fields of the form.</source>
        <translation>Vyčistiť všetky polia formulára.</translation>
    </message>
    <message>
        <source>Dust:</source>
        <translation>Prach:</translation>
    </message>
    <message>
        <source>Confirmation time target:</source>
        <translation>Cieľový čas potvrdenia:</translation>
    </message>
    <message>
        <source>Clear &amp;All</source>
        <translation>&amp;Zmazať všetko</translation>
    </message>
    <message>
        <source>Balance:</source>
        <translation>Zostatok:</translation>
    </message>
    <message>
        <source>Confirm the send action</source>
        <translation>Potvrďte odoslanie</translation>
    </message>
    <message>
        <source>S&amp;end</source>
        <translation>&amp;Odoslať</translation>
    </message>
    <message>
        <source>Copy quantity</source>
        <translation>Kopírovať množstvo</translation>
    </message>
    <message>
        <source>Copy amount</source>
        <translation>Kopírovať sumu</translation>
    </message>
    <message>
        <source>Copy fee</source>
        <translation>Kopírovať poplatok</translation>
    </message>
    <message>
        <source>Copy after fee</source>
        <translation>Kopírovať po poplatkoch</translation>
    </message>
    <message>
        <source>Copy bytes</source>
        <translation>Kopírovať bajty</translation>
    </message>
    <message>
        <source>Copy dust</source>
        <translation>Kopírovať prach</translation>
    </message>
    <message>
        <source>Copy change</source>
        <translation>Kopírovať zmenu</translation>
    </message>
    <message>
        <source>%1 to %2</source>
        <translation>%1 do %2</translation>
    </message>
    <message>
        <source>Are you sure you want to send?</source>
        <translation>Určite chcete odoslať transakciu?</translation>
    </message>
    <message>
        <source>added as transaction fee</source>
        <translation>pridané ako poplatok za transakciu</translation>
    </message>
    <message>
        <source>Total Amount %1</source>
        <translation>Celková suma %1</translation>
    </message>
    <message>
        <source>or</source>
        <translation>alebo</translation>
    </message>
    <message>
        <source>Confirm send coins</source>
        <translation>Potvrďte odoslanie mincí</translation>
    </message>
    <message>
        <source>The recipient address is not valid. Please recheck.</source>
        <translation>Adresa príjemcu je neplatná. Prosím, overte ju.</translation>
    </message>
    <message>
        <source>The amount to pay must be larger than 0.</source>
        <translation>Suma na úhradu musí byť väčšia ako 0.</translation>
    </message>
    <message>
        <source>The amount exceeds your balance.</source>
        <translation>Suma je vyššia ako Váš zostatok.</translation>
    </message>
    <message>
        <source>The total exceeds your balance when the %1 transaction fee is included.</source>
        <translation>Celková suma prevyšuje Váš zostatok ak sú započítané aj transakčné poplatky %1.</translation>
    </message>
    <message>
        <source>Duplicate address found: addresses should only be used once each.</source>
        <translation>Našla sa duplicitná adresa: každá adresa by sa mala použiť len raz.</translation>
    </message>
    <message>
        <source>Transaction creation failed!</source>
        <translation>Vytvorenie transakcie zlyhalo!</translation>
    </message>
    <message>
        <source>The transaction was rejected with the following reason: %1</source>
        <translation>Transakcia bola odmietnutá z nasledujúceho dôvodu: %1</translation>
    </message>
    <message>
        <source>A fee higher than %1 is considered an absurdly high fee.</source>
        <translation>Poplatok vyšší ako %1 sa považuje za neprimerane vysoký.</translation>
    </message>
    <message>
        <source>Payment request expired.</source>
        <translation>Vypršala platnosť požiadavky na platbu.</translation>
    </message>
    <message numerus="yes">
        <source>%n block(s)</source>
        <translation><numerusform>%n blok</numerusform><numerusform>%n bloky</numerusform><numerusform>%n blokov</numerusform></translation>
    </message>
    <message>
        <source>Pay only the required fee of %1</source>
        <translation>Zaplatiť iba požadovaný poplatok %1</translation>
    </message>
    <message numerus="yes">
        <source>Estimated to begin confirmation within %n block(s).</source>
        <translation><numerusform>Odhadovaný začiatok potvrdzovania po %n bloku.</numerusform><numerusform>Odhadovaný začiatok potvrdzovania po %n blokoch.</numerusform><numerusform>Odhadovaný začiatok potvrdzovania po %n blokoch.</numerusform></translation>
    </message>
    <message>
        <source>Warning: Invalid Bitcoin address</source>
        <translation>Varovanie: Neplatná Bitcoin adresa</translation>
    </message>
    <message>
        <source>Warning: Unknown change address</source>
        <translation>UPOZORNENIE: Neznáma zmena adresy</translation>
    </message>
    <message>
        <source>Confirm custom change address</source>
        <translation>Potvrďte zmenu adresy</translation>
    </message>
    <message>
        <source>The address you selected for change is not part of this wallet. Any or all funds in your wallet may be sent to this address. Are you sure?</source>
        <translation>Zadaná adresa nie je súčasťou tejto peňaženky. Časť alebo všetky peniaze z peňaženky môžu byť odoslané na túto adresu. Ste si istý?</translation>
    </message>
    <message>
        <source>(no label)</source>
        <translation>(bez popisu)</translation>
    </message>
</context>
<context>
    <name>SendCoinsEntry</name>
    <message>
        <source>A&amp;mount:</source>
        <translation>Su&amp;ma:</translation>
    </message>
    <message>
        <source>Pay &amp;To:</source>
        <translation>Zapla&amp;tiť:</translation>
    </message>
    <message>
        <source>&amp;Label:</source>
        <translation>&amp;Popis:</translation>
    </message>
    <message>
        <source>Choose previously used address</source>
        <translation>Vybrať predtým použitú adresu</translation>
    </message>
    <message>
        <source>This is a normal payment.</source>
        <translation>Toto je normálna platba.</translation>
    </message>
    <message>
        <source>The Bitcoin address to send the payment to</source>
        <translation>Zvoľte adresu kam poslať platbu</translation>
    </message>
    <message>
        <source>Alt+A</source>
        <translation>Alt+A</translation>
    </message>
    <message>
        <source>Paste address from clipboard</source>
        <translation>Vložiť adresu zo schránky</translation>
    </message>
    <message>
        <source>Alt+P</source>
        <translation>Alt+P</translation>
    </message>
    <message>
        <source>Remove this entry</source>
        <translation>Odstrániť túto položku</translation>
    </message>
    <message>
        <source>The fee will be deducted from the amount being sent. The recipient will receive less bitcoins than you enter in the amount field. If multiple recipients are selected, the fee is split equally.</source>
        <translation>Poplatok sa odpočíta od čiastky, ktorú odosielate. Príjemca dostane menej bitcoinov ako zadáte. Ak je vybraných viacero príjemcov, poplatok je rozdelený rovným dielom.</translation>
    </message>
    <message>
        <source>S&amp;ubtract fee from amount</source>
        <translation>Odpočítať poplatok od s&amp;umy</translation>
    </message>
    <message>
        <source>Message:</source>
        <translation>Správa:</translation>
    </message>
    <message>
        <source>This is an unauthenticated payment request.</source>
        <translation>Toto je neoverená výzva k platbe.</translation>
    </message>
    <message>
        <source>This is an authenticated payment request.</source>
        <translation>Toto je overená výzva k platbe.</translation>
    </message>
    <message>
        <source>Enter a label for this address to add it to the list of used addresses</source>
        <translation>Vložte popis pre túto adresu aby sa uložila do zoznamu použitých adries</translation>
    </message>
    <message>
        <source>A message that was attached to the bitcoin: URI which will be stored with the transaction for your reference. Note: This message will not be sent over the Bitcoin network.</source>
        <translation>Správa ktorá bola pripojená k bitcoin: URI a ktorá bude uložená s transakcou pre Vaše potreby. Poznámka: Táto správa nebude poslaná cez sieť Bitcoin.</translation>
    </message>
    <message>
        <source>Pay To:</source>
        <translation>Platba pre:</translation>
    </message>
    <message>
        <source>Memo:</source>
        <translation>Poznámka:</translation>
    </message>
    <message>
        <source>Enter a label for this address to add it to your address book</source>
        <translation>Zadajte popis pre túto adresu pre pridanie do adresára</translation>
    </message>
</context>
<context>
    <name>SendConfirmationDialog</name>
    <message>
        <source>Yes</source>
        <translation>áno</translation>
    </message>
</context>
<context>
    <name>ShutdownWindow</name>
    <message>
        <source>%1 is shutting down...</source>
        <translation>%1 sa vypína...</translation>
    </message>
    <message>
        <source>Do not shut down the computer until this window disappears.</source>
        <translation>Nevypínajte počítač kým toto okno nezmizne.</translation>
    </message>
</context>
<context>
    <name>SignVerifyMessageDialog</name>
    <message>
        <source>Signatures - Sign / Verify a Message</source>
        <translation>Podpisy - Podpísať / Overiť správu</translation>
    </message>
    <message>
        <source>&amp;Sign Message</source>
        <translation>&amp;Podpísať Správu</translation>
    </message>
    <message>
        <source>You can sign messages/agreements with your addresses to prove you can receive bitcoins sent to them. Be careful not to sign anything vague or random, as phishing attacks may try to trick you into signing your identity over to them. Only sign fully-detailed statements you agree to.</source>
        <translation>Môžete podpísať správy svojou adresou a dokázať, že viete prijímať mince zaslané na túto adresu. Buďte však opatrní a podpíšte len podrobné prehlásenia, s ktorými plne súhlasíte, nakoľko útoky typu "phishing" Vás môžu lákať k podpísaniu nejasných alebo príliš všeobecných tvrdení čím prevezmú vašu identitu.</translation>
    </message>
    <message>
        <source>The Bitcoin address to sign the message with</source>
        <translation>Bitcoin adresa pre podpísanie správy s</translation>
    </message>
    <message>
        <source>Choose previously used address</source>
        <translation>Vybrať predtým použitú adresu</translation>
    </message>
    <message>
        <source>Alt+A</source>
        <translation>Alt+A</translation>
    </message>
    <message>
        <source>Paste address from clipboard</source>
        <translation>Vložiť adresu zo schránky</translation>
    </message>
    <message>
        <source>Alt+P</source>
        <translation>Alt+P</translation>
    </message>
    <message>
        <source>Enter the message you want to sign here</source>
        <translation>Sem vložte správu ktorú chcete podpísať</translation>
    </message>
    <message>
        <source>Signature</source>
        <translation>Podpis</translation>
    </message>
    <message>
        <source>Copy the current signature to the system clipboard</source>
        <translation>Kopírovať tento podpis do systémovej schránky</translation>
    </message>
    <message>
        <source>Sign the message to prove you own this Bitcoin address</source>
        <translation>Podpíšte správu aby ste dokázali že vlastníte túto adresu</translation>
    </message>
    <message>
        <source>Sign &amp;Message</source>
        <translation>Podpísať &amp;správu</translation>
    </message>
    <message>
        <source>Reset all sign message fields</source>
        <translation>Vynulovať všetky polia podpisu správy</translation>
    </message>
    <message>
        <source>Clear &amp;All</source>
        <translation>&amp;Zmazať všetko</translation>
    </message>
    <message>
        <source>&amp;Verify Message</source>
        <translation>O&amp;veriť správu...</translation>
    </message>
    <message>
        <source>Enter the receiver's address, message (ensure you copy line breaks, spaces, tabs, etc. exactly) and signature below to verify the message. Be careful not to read more into the signature than what is in the signed message itself, to avoid being tricked by a man-in-the-middle attack. Note that this only proves the signing party receives with the address, it cannot prove sendership of any transaction!</source>
        <translation>Vložte adresu príjemcu, správu (uistite sa, že presne kopírujete ukončenia riadkov, medzery, odrážky, atď.) a podpis pre potvrdenie správy. Buďte opatrní a nedomýšľajte si viac než je uvedené v samotnej podpísanej správe a môžete sa tak vyhnúť podvodu MITM útokom. Toto len potvrdzuje, že podpisujúca strana môže prijímať na tejto adrese, nepotvrdzuje to vlastníctvo žiadnej transakcie!</translation>
    </message>
    <message>
        <source>The Bitcoin address the message was signed with</source>
        <translation>Adresa Bitcoin, ktorou bola podpísaná správa</translation>
    </message>
    <message>
        <source>Verify the message to ensure it was signed with the specified Bitcoin address</source>
        <translation>Overím správy sa uistiť že bola podpísaná označenou Bitcoin adresou</translation>
    </message>
    <message>
        <source>Verify &amp;Message</source>
        <translation>&amp;Overiť správu</translation>
    </message>
    <message>
        <source>Reset all verify message fields</source>
        <translation>Obnoviť všetky polia v overiť správu</translation>
    </message>
    <message>
        <source>Click "Sign Message" to generate signature</source>
        <translation>Kliknite "Podpísať správu" pre vytvorenie podpisu</translation>
    </message>
    <message>
        <source>The entered address is invalid.</source>
        <translation>Zadaná adresa je neplatná.</translation>
    </message>
    <message>
        <source>Please check the address and try again.</source>
        <translation>Prosím skontrolujte adresu a skúste znova.</translation>
    </message>
    <message>
        <source>The entered address does not refer to a key.</source>
        <translation>Vložená adresa nezodpovedá žiadnemu kľúču.</translation>
    </message>
    <message>
        <source>Wallet unlock was cancelled.</source>
        <translation>Odomknutie peňaženky bolo zrušené.</translation>
    </message>
    <message>
        <source>Private key for the entered address is not available.</source>
        <translation>Súkromný kľúč pre zadanú adresu nieje k dispozícii.</translation>
    </message>
    <message>
        <source>Message signing failed.</source>
        <translation>Podpísanie správy zlyhalo.</translation>
    </message>
    <message>
        <source>Message signed.</source>
        <translation>Správa podpísaná.</translation>
    </message>
    <message>
        <source>The signature could not be decoded.</source>
        <translation>Podpis nie je možné dekódovať.</translation>
    </message>
    <message>
        <source>Please check the signature and try again.</source>
        <translation>Prosím skontrolujte podpis a skúste znova.</translation>
    </message>
    <message>
        <source>The signature did not match the message digest.</source>
        <translation>Podpis sa nezhoduje so zhrnutím správy.</translation>
    </message>
    <message>
        <source>Message verification failed.</source>
        <translation>Overenie správy zlyhalo.</translation>
    </message>
    <message>
        <source>Message verified.</source>
        <translation>Správa overená.</translation>
    </message>
</context>
<context>
    <name>SplashScreen</name>
    <message>
        <source>[testnet]</source>
        <translation>[testovacia sieť]</translation>
    </message>
</context>
<context>
    <name>TrafficGraphWidget</name>
    <message>
        <source>KB/s</source>
        <translation>KB/s</translation>
    </message>
</context>
<context>
    <name>TransactionDesc</name>
    <message>
        <source>Open until %1</source>
        <translation>Otvorené do %1</translation>
    </message>
    <message>
        <source>conflicted with a transaction with %1 confirmations</source>
        <translation>koliduje s transakciou s %1 potvrdeniami</translation>
    </message>
    <message>
        <source>%1/offline</source>
        <translation>%1/offline</translation>
    </message>
    <message>
        <source>0/unconfirmed, %1</source>
        <translation>0/nepotvrdené, %1</translation>
    </message>
    <message>
        <source>%1/unconfirmed</source>
        <translation>%1/nepotvrdené</translation>
    </message>
    <message>
        <source>%1 confirmations</source>
        <translation>%1 potvrdení</translation>
    </message>
    <message>
        <source>Status</source>
        <translation>Stav</translation>
    </message>
    <message>
        <source>, has not been successfully broadcast yet</source>
        <translation>, ešte nebola úspešne odoslaná</translation>
    </message>
    <message>
        <source>Date</source>
        <translation>Dátum</translation>
    </message>
    <message>
        <source>Source</source>
        <translation>Zdroj</translation>
    </message>
    <message>
        <source>Generated</source>
        <translation>Vygenerované</translation>
    </message>
    <message>
        <source>From</source>
        <translation>Od</translation>
    </message>
    <message>
        <source>unknown</source>
        <translation>neznámy</translation>
    </message>
    <message>
        <source>To</source>
        <translation>do</translation>
    </message>
    <message>
        <source>own address</source>
        <translation>vlastná adresa</translation>
    </message>
    <message>
        <source>watch-only</source>
        <translation>Iba sledovanie</translation>
    </message>
    <message>
        <source>label</source>
        <translation>popis</translation>
    </message>
    <message>
        <source>Credit</source>
        <translation>Kredit</translation>
    </message>
    <message>
        <source>not accepted</source>
        <translation>neprijaté</translation>
    </message>
    <message>
        <source>Debit</source>
        <translation>Debet</translation>
    </message>
    <message>
        <source>Total debit</source>
        <translation>Celkový debet</translation>
    </message>
    <message>
        <source>Total credit</source>
        <translation>Celkový kredit</translation>
    </message>
    <message>
        <source>Transaction fee</source>
        <translation>Transakčný poplatok</translation>
    </message>
    <message>
        <source>Net amount</source>
        <translation>Suma netto</translation>
    </message>
    <message>
        <source>Message</source>
        <translation>Správa</translation>
    </message>
    <message>
        <source>Comment</source>
        <translation>Komentár</translation>
    </message>
    <message>
        <source>Transaction ID</source>
        <translation>ID transakcie</translation>
    </message>
    <message>
        <source>Transaction total size</source>
        <translation>Celková veľkosť transakcie</translation>
    </message>
    <message>
        <source>Merchant</source>
        <translation>Kupec</translation>
    </message>
    <message>
        <source>Generated coins must mature %1 blocks before they can be spent. When you generated this block, it was broadcast to the network to be added to the block chain. If it fails to get into the chain, its state will change to "not accepted" and it won't be spendable. This may occasionally happen if another node generates a block within a few seconds of yours.</source>
        <translation>Vytvorené coins musia dospieť %1 blokov kým môžu byť minuté. Keď vytvoríte tento blok, bude rozoslaný do siete aby bol akceptovaný do reťaze blokov. Ak sa nedostane reťaze, jeho stav sa zmení na "zamietnutý" a nebude sa dať minúť. Toto sa môže občas stať ak iná nóda vytvorí blok približne v tom istom čase.</translation>
    </message>
    <message>
        <source>Debug information</source>
        <translation>Ladiace informácie</translation>
    </message>
    <message>
        <source>Transaction</source>
        <translation>Transakcie</translation>
    </message>
    <message>
        <source>Inputs</source>
        <translation>Vstupy</translation>
    </message>
    <message>
        <source>Amount</source>
        <translation>Suma</translation>
    </message>
    <message>
        <source>true</source>
        <translation>pravda</translation>
    </message>
    <message>
        <source>false</source>
        <translation>nepravda</translation>
    </message>
</context>
<context>
    <name>TransactionDescDialog</name>
    <message>
        <source>This pane shows a detailed description of the transaction</source>
        <translation>Táto časť obrazovky zobrazuje detailný popis transakcie</translation>
    </message>
    <message>
        <source>Details for %1</source>
        <translation>Podrobnosti pre %1</translation>
    </message>
</context>
<context>
    <name>TransactionTableModel</name>
    <message>
        <source>Date</source>
        <translation>Dátum</translation>
    </message>
    <message>
        <source>Type</source>
        <translation>Typ</translation>
    </message>
    <message>
        <source>Label</source>
        <translation>Popis</translation>
    </message>
    <message>
        <source>Open until %1</source>
        <translation>Otvorené do %1</translation>
    </message>
    <message>
        <source>Offline</source>
        <translation>Offline</translation>
    </message>
    <message>
        <source>Unconfirmed</source>
        <translation>Nepotvrdené</translation>
    </message>
    <message>
        <source>Confirming (%1 of %2 recommended confirmations)</source>
        <translation>Potvrdzujem (%1 z %2 odporúčaných potvrdení)</translation>
    </message>
    <message>
        <source>Confirmed (%1 confirmations)</source>
        <translation>Potvrdené (%1 potvrdení)</translation>
    </message>
    <message>
        <source>Conflicted</source>
        <translation>V rozpore</translation>
    </message>
    <message>
        <source>Immature (%1 confirmations, will be available after %2)</source>
        <translation>Nezrelé (%1 potvrdení, bude dostupné po %2)</translation>
    </message>
    <message>
        <source>This block was not received by any other nodes and will probably not be accepted!</source>
        <translation>Ten blok nebol prijatý žiadnym iným uzlom a pravdepodobne nebude akceptovaný!</translation>
    </message>
    <message>
        <source>Generated but not accepted</source>
        <translation>Vypočítané ale neakceptované</translation>
    </message>
    <message>
        <source>Received with</source>
        <translation>Prijaté s</translation>
    </message>
    <message>
        <source>Received from</source>
        <translation>Prijaté od</translation>
    </message>
    <message>
        <source>Sent to</source>
        <translation>Odoslané na</translation>
    </message>
    <message>
        <source>Payment to yourself</source>
        <translation>Platba sebe samému</translation>
    </message>
    <message>
        <source>Mined</source>
        <translation>Vyťažené</translation>
    </message>
    <message>
        <source>watch-only</source>
        <translation>Iba sledovanie</translation>
    </message>
    <message>
        <source>(n/a)</source>
        <translation>(n/a)</translation>
    </message>
    <message>
        <source>(no label)</source>
        <translation>(bez popisu)</translation>
    </message>
    <message>
        <source>Transaction status. Hover over this field to show number of confirmations.</source>
        <translation>Stav transakcie. Prejdite ponad toto pole pre zobrazenie počtu potvrdení.</translation>
    </message>
    <message>
        <source>Date and time that the transaction was received.</source>
        <translation>Dátum a čas prijatia transakcie.</translation>
    </message>
    <message>
        <source>Type of transaction.</source>
        <translation>Typ transakcie.</translation>
    </message>
    <message>
        <source>Whether or not a watch-only address is involved in this transaction.</source>
        <translation>Či je v tejto transakcii adresy iba na sledovanie.</translation>
    </message>
    <message>
        <source>Amount removed from or added to balance.</source>
        <translation>Suma pridaná alebo odobraná k zostatku.</translation>
    </message>
</context>
<context>
    <name>TransactionView</name>
    <message>
        <source>All</source>
        <translation>Všetky</translation>
    </message>
    <message>
        <source>Today</source>
        <translation>Dnes</translation>
    </message>
    <message>
        <source>This week</source>
        <translation>Tento týždeň</translation>
    </message>
    <message>
        <source>This month</source>
        <translation>Tento mesiac</translation>
    </message>
    <message>
        <source>Last month</source>
        <translation>Minulý mesiac</translation>
    </message>
    <message>
        <source>This year</source>
        <translation>Tento rok</translation>
    </message>
    <message>
        <source>Range...</source>
        <translation>Rozsah...</translation>
    </message>
    <message>
        <source>Received with</source>
        <translation>Prijaté s</translation>
    </message>
    <message>
        <source>Sent to</source>
        <translation>Odoslané na</translation>
    </message>
    <message>
        <source>To yourself</source>
        <translation>Ku mne</translation>
    </message>
    <message>
        <source>Mined</source>
        <translation>Vyťažené</translation>
    </message>
    <message>
        <source>Other</source>
        <translation>Iné</translation>
    </message>
    <message>
        <source>Enter address or label to search</source>
        <translation>Zadajte adresu alebo popis pre hľadanie</translation>
    </message>
    <message>
        <source>Min amount</source>
        <translation>Minimálna suma</translation>
    </message>
    <message>
        <source>Copy address</source>
        <translation>Kopírovať adresu</translation>
    </message>
    <message>
        <source>Copy label</source>
        <translation>Kopírovať popis</translation>
    </message>
    <message>
        <source>Copy amount</source>
        <translation>Kopírovať sumu</translation>
    </message>
    <message>
        <source>Copy transaction ID</source>
        <translation>Kopírovať ID transakcie</translation>
    </message>
    <message>
        <source>Copy raw transaction</source>
        <translation>Skopírovať neupravenú transakciu</translation>
    </message>
    <message>
        <source>Copy full transaction details</source>
        <translation>Kopírovať všetky podrobnosti o transakcii</translation>
    </message>
    <message>
        <source>Edit label</source>
        <translation>Upraviť popis</translation>
    </message>
    <message>
        <source>Show transaction details</source>
        <translation>Zobraziť podrobnosti transakcie</translation>
    </message>
    <message>
        <source>Export Transaction History</source>
        <translation>Exportovať históriu transakcií</translation>
    </message>
    <message>
        <source>Comma separated file (*.csv)</source>
        <translation>Čiarkou oddelovaný súbor (*.csv)</translation>
    </message>
    <message>
        <source>Confirmed</source>
        <translation>Potvrdené</translation>
    </message>
    <message>
        <source>Watch-only</source>
        <translation>Iba sledovanie</translation>
    </message>
    <message>
        <source>Date</source>
        <translation>Dátum</translation>
    </message>
    <message>
        <source>Type</source>
        <translation>Typ</translation>
    </message>
    <message>
        <source>Label</source>
        <translation>Popis</translation>
    </message>
    <message>
        <source>Address</source>
        <translation>Adresa</translation>
    </message>
    <message>
        <source>ID</source>
        <translation>ID</translation>
    </message>
    <message>
        <source>Exporting Failed</source>
        <translation>Export zlyhal</translation>
    </message>
    <message>
        <source>There was an error trying to save the transaction history to %1.</source>
        <translation>Vyskytla sa chyba pri pokuse o uloženie histórie transakcií do %1.</translation>
    </message>
    <message>
        <source>Exporting Successful</source>
        <translation>Export úspešný</translation>
    </message>
    <message>
        <source>The transaction history was successfully saved to %1.</source>
        <translation>História transakciá bola úspešne uložená do %1.</translation>
    </message>
    <message>
        <source>Range:</source>
        <translation>Rozsah:</translation>
    </message>
    <message>
        <source>to</source>
        <translation>do</translation>
    </message>
</context>
<context>
    <name>UnitDisplayStatusBarControl</name>
    <message>
        <source>Unit to show amounts in. Click to select another unit.</source>
        <translation>Jednotka pre zobrazovanie súm. Kliknite pre zvolenie inej jednotky.</translation>
    </message>
</context>
<context>
    <name>WalletFrame</name>
    <message>
        <source>No wallet has been loaded.</source>
        <translation>Nie je načítaná peňaženka.</translation>
    </message>
</context>
<context>
    <name>WalletModel</name>
    <message>
        <source>Send Coins</source>
        <translation>Poslať mince</translation>
    </message>
</context>
<context>
    <name>WalletView</name>
    <message>
        <source>&amp;Export</source>
        <translation>&amp;Exportovať...</translation>
    </message>
    <message>
        <source>Export the data in the current tab to a file</source>
        <translation>Exportovať dáta v aktuálnej karte do súboru</translation>
    </message>
    <message>
        <source>Backup Wallet</source>
        <translation>Zálohovanie peňaženky</translation>
    </message>
    <message>
        <source>Wallet Data (*.dat)</source>
        <translation>Dáta peňaženky (*.dat)</translation>
    </message>
    <message>
        <source>Backup Failed</source>
        <translation>Zálohovanie zlyhalo</translation>
    </message>
    <message>
        <source>There was an error trying to save the wallet data to %1.</source>
        <translation>Vyskytla sa chyba pri pokuse o uloženie dát peňaženky do %1.</translation>
    </message>
    <message>
        <source>Backup Successful</source>
        <translation>Záloha úspešná</translation>
    </message>
    <message>
        <source>The wallet data was successfully saved to %1.</source>
        <translation>Dáta peňaženky boli úspešne uložené do %1.</translation>
    </message>
</context>
<context>
    <name>bitcoin-core</name>
    <message>
        <source>Options:</source>
        <translation>Možnosti:</translation>
    </message>
    <message>
        <source>Specify data directory</source>
        <translation>Určiť priečinok s dátami</translation>
    </message>
    <message>
        <source>Connect to a node to retrieve peer addresses, and disconnect</source>
        <translation>Pripojiť sa k uzlu, získať adresy ďalších počítačov v sieti a odpojiť sa</translation>
    </message>
    <message>
        <source>Specify your own public address</source>
        <translation>Určite vašu vlastnú verejnú adresu</translation>
    </message>
    <message>
        <source>Accept command line and JSON-RPC commands</source>
        <translation>Prijímať príkazy z príkazového riadku a JSON-RPC</translation>
    </message>
    <message>
        <source>Distributed under the MIT software license, see the accompanying file %s or %s</source>
        <translation>Distribuované pod softvérovou licenciou MIT, viď sprievodný súbor %s alebo %s</translation>
    </message>
    <message>
        <source>If &lt;category&gt; is not supplied or if &lt;category&gt; = 1, output all debugging information.</source>
        <translation>Pokiaľ &lt;category&gt; nie je nastavená, alebo &lt;category&gt; = 1, vypíš všetky informácie pre ladenie.</translation>
    </message>
    <message>
        <source>Prune configured below the minimum of %d MiB.  Please use a higher number.</source>
        <translation>Redukcia nastavená pod minimálnu hodnotu %d MiB. Prosím použite vyššiu hodnotu.</translation>
    </message>
    <message>
        <source>Error: A fatal internal error occurred, see debug.log for details</source>
        <translation>Chyba: Vyskytla sa interná chyba, pre viac informácií zobrazte debug.log</translation>
    </message>
    <message>
        <source>Fee (in %s/kB) to add to transactions you send (default: %s)</source>
        <translation>Poplatok (za %s/kB) pridaný do transakcie, ktorú posielate (predvolené: %s)</translation>
    </message>
    <message>
        <source>Pruning blockstore...</source>
        <translation>Redukovanie blockstore...</translation>
    </message>
    <message>
        <source>Run in the background as a daemon and accept commands</source>
        <translation>Bežať na pozadí ako démon a prijímať príkazy</translation>
    </message>
    <message>
        <source>Unable to start HTTP server. See debug log for details.</source>
        <translation>Nepodarilo sa spustiť HTTP server. Pre viac detailov zobrazte debug log.</translation>
    </message>
    <message>
        <source>Bitcoin Core</source>
        <translation>Bitcoin Core</translation>
    </message>
    <message>
        <source>The %s developers</source>
        <translation>Vývojári %s</translation>
    </message>
    <message>
        <source>Accept relayed transactions received from whitelisted peers even when not relaying transactions (default: %d)</source>
        <translation>Akceptovať postúpené transakcie od povolených partnerov aj keď normálne nepostupujete transakcie (predvolené: %d)</translation>
    </message>
    <message>
        <source>Bind to given address and always listen on it. Use [host]:port notation for IPv6</source>
        <translation>Spojiť s danou adresou a vždy na nej počúvať. Použite zápis [host]:port pre IPv6</translation>
    </message>
    <message>
        <source>Cannot obtain a lock on data directory %s. %s is probably already running.</source>
        <translation>Nemožné uzamknúť zložku %s. %s pravdepodobne už beží.</translation>
    </message>
    <message>
        <source>Delete all wallet transactions and only recover those parts of the blockchain through -rescan on startup</source>
        <translation>Vymazať všetky transakcie z peňaženky a pri spustení znova získať z reťazca blokov iba tie získané pomocou -rescan</translation>
    </message>
    <message>
        <source>Error loading %s: You can't enable HD on a already existing non-HD wallet</source>
        <translation>Chyba počas načítavania %s: Nemôžete povoliť HD na už existujúcej non-HD peaženke</translation>
    </message>
    <message>
        <source>Execute command when a wallet transaction changes (%s in cmd is replaced by TxID)</source>
        <translation>Vykonaj príkaz keď sa zmení transakcia peňaženky (%s v príkaze je nahradená TxID)</translation>
    </message>
    <message>
        <source>Please check that your computer's date and time are correct! If your clock is wrong, %s will not work properly.</source>
        <translation>Prosím skontrolujte systémový čas a dátum. Keď je váš čas nesprávny, %s nebude fungovať správne.</translation>
    </message>
    <message>
        <source>Please contribute if you find %s useful. Visit %s for further information about the software.</source>
        <translation>Keď si myslíte, že %s je užitočný, podporte nás. Pre viac informácií o software navštívte %s.</translation>
    </message>
    <message>
        <source>Set the number of script verification threads (%u to %d, 0 = auto, &lt;0 = leave that many cores free, default: %d)</source>
        <translation>Nastaviť počeť vlákien overujúcich skripty (%u až %d, 0 = auto, &lt;0 = nechať toľkoto jadier voľných, prednastavené: %d)</translation>
    </message>
    <message>
        <source>The block database contains a block which appears to be from the future. This may be due to your computer's date and time being set incorrectly. Only rebuild the block database if you are sure that your computer's date and time are correct</source>
        <translation>Databáza blokov obsahuje blok, ktorý vyzerá byť z budúcnosti. Toto môže byť spôsobené nesprávnym systémovým časom vášho počítača. Obnovujte databázu blokov len keď ste si istý, že systémový čas je nastavený správne.</translation>
    </message>
    <message>
        <source>This is a pre-release test build - use at your own risk - do not use for mining or merchant applications</source>
        <translation>Toto je predbežná testovacia zostava - používate na vlastné riziko - nepoužívajte na ťaženie alebo obchodné aplikácie</translation>
    </message>
    <message>
        <source>Use UPnP to map the listening port (default: 1 when listening and no -proxy)</source>
        <translation>Skúsiť použiť UPnP pre mapovanie počúvajúceho portu (predvolené: 1 počas počúvania a bez -proxy)</translation>
    </message>
    <message>
        <source>Warning: The network does not appear to fully agree! Some miners appear to be experiencing issues.</source>
        <translation>Varovanie: Javí sa že sieť sieť úplne nesúhlasí! Niektorí mineri zjavne majú ťažkosti.</translation>
    </message>
    <message>
        <source>Warning: We do not appear to fully agree with our peers! You may need to upgrade, or other nodes may need to upgrade.</source>
        <translation>Varovanie: Zjavne sa úplne nezhodujeme s našimi peer-mi! Možno potrebujete prejsť na novšiu verziu alebo ostatné uzly potrebujú vyššiu verziu.</translation>
    </message>
    <message>
<<<<<<< HEAD
=======
        <source>You need to rebuild the database using -reindex-chainstate to change -txindex</source>
        <translation>Potrebujete prebudovať databázu použitím -reindex-chainstate pre zmenu -txindex</translation>
    </message>
    <message>
>>>>>>> 3751912e
        <source>%s corrupt, salvage failed</source>
        <translation>%s je poškodený, záchrana zlyhala</translation>
    </message>
    <message>
        <source>-maxmempool must be at least %d MB</source>
        <translation>-maxmempool musí byť najmenej %d MB</translation>
    </message>
    <message>
        <source>&lt;category&gt; can be:</source>
        <translation>&lt;category&gt; môže byť:</translation>
    </message>
    <message>
        <source>Attempt to recover private keys from a corrupt wallet on startup</source>
        <translation>Pokúsiť sa o obnovenie privátnych kľúčov z poškodenej peňaženky pri spustení</translation>
    </message>
    <message>
        <source>Block creation options:</source>
        <translation>Voľby vytvorenia bloku:</translation>
    </message>
    <message>
        <source>Change index out of range</source>
        <translation>Menný index mimo rozsah</translation>
    </message>
    <message>
        <source>Connection options:</source>
        <translation>Možnosti pripojenia:</translation>
    </message>
    <message>
        <source>Copyright (C) %i-%i</source>
        <translation>Copyright (C) %i-%i</translation>
    </message>
    <message>
        <source>Corrupted block database detected</source>
        <translation>Zistená poškodená databáza blokov</translation>
    </message>
    <message>
        <source>Debugging/Testing options:</source>
        <translation>Možnosti ladenia/testovania:</translation>
    </message>
    <message>
        <source>Do not load the wallet and disable wallet RPC calls</source>
        <translation>Nenahrat peňaženku a zablokovať volania RPC.</translation>
    </message>
    <message>
        <source>Do you want to rebuild the block database now?</source>
        <translation>Chcete znovu zostaviť databázu blokov?</translation>
    </message>
    <message>
        <source>Enable publish hash block in &lt;address&gt;</source>
        <translation>Povoliť zverejneneie hash blokov pre &lt;address&gt;</translation>
    </message>
    <message>
        <source>Enable publish hash transaction in &lt;address&gt;</source>
        <translation>Povoliť zverejnenie hash transakcií pre &lt;address&gt;</translation>
    </message>
    <message>
        <source>Enable publish raw block in &lt;address&gt;</source>
        <translation>Povoliť zverejnenie raw bloku pre &lt;address&gt;</translation>
    </message>
    <message>
        <source>Enable publish raw transaction in &lt;address&gt;</source>
        <translation>Povoliť publikovať hrubý prevod v &lt;address&gt;</translation>
    </message>
    <message>
        <source>Error initializing block database</source>
        <translation>Chyba inicializácie databázy blokov</translation>
    </message>
    <message>
        <source>Error initializing wallet database environment %s!</source>
        <translation>Chyba spustenia databázového prostredia peňaženky %s!</translation>
    </message>
    <message>
        <source>Error loading %s</source>
        <translation>Chyba načítania %s</translation>
    </message>
    <message>
        <source>Error loading %s: Wallet corrupted</source>
        <translation>Chyba načítania %s: Peňaženka je poškodená</translation>
    </message>
    <message>
        <source>Error loading %s: Wallet requires newer version of %s</source>
        <translation>Chyba načítania %s: Peňaženka vyžaduje novšiu verziu %s</translation>
    </message>
    <message>
        <source>Error loading block database</source>
        <translation>Chyba načítania databázy blokov</translation>
    </message>
    <message>
        <source>Error opening block database</source>
        <translation>Chyba otvárania databázy blokov</translation>
    </message>
    <message>
        <source>Error: Disk space is low!</source>
        <translation>Chyba: Málo miesta na disku!</translation>
    </message>
    <message>
        <source>Failed to listen on any port. Use -listen=0 if you want this.</source>
        <translation>Chyba počúvania na ktoromkoľvek porte. Použi -listen=0 ak toto chcete.</translation>
    </message>
    <message>
        <source>Importing...</source>
        <translation>Prebieha import ...</translation>
    </message>
    <message>
        <source>Incorrect or no genesis block found. Wrong datadir for network?</source>
        <translation>Nesprávny alebo žiadny genesis blok nájdený. Nesprávny dátový priečinok alebo sieť?</translation>
    </message>
    <message>
        <source>Initialization sanity check failed. %s is shutting down.</source>
        <translation>Kontrola čistoty pri inicializácií zlyhala. %s sa vypína.</translation>
    </message>
    <message>
        <source>Invalid -onion address: '%s'</source>
        <translation>Neplatná -onion adresa:  '%s'</translation>
    </message>
    <message>
        <source>Invalid amount for -%s=&lt;amount&gt;: '%s'</source>
        <translation>Neplatná suma pre -%s=&lt;amount&gt;: '%s'</translation>
    </message>
    <message>
        <source>Invalid amount for -fallbackfee=&lt;amount&gt;: '%s'</source>
        <translation>Neplatná suma pre -fallbackfee=&lt;amount&gt;: '%s'</translation>
    </message>
    <message>
        <source>Loading banlist...</source>
        <translation>Načítavam banlist...</translation>
    </message>
    <message>
        <source>Location of the auth cookie (default: data dir)</source>
        <translation>Umiestnenie overovacieho cookie súboru (predvolená: Priečinok s dátami)</translation>
    </message>
    <message>
        <source>Not enough file descriptors available.</source>
        <translation>Nedostatok kľúčových slov súboru.</translation>
    </message>
    <message>
        <source>Only connect to nodes in network &lt;net&gt; (ipv4, ipv6 or onion)</source>
        <translation>Pripojiť iba k uzlom v sieti &lt;net&gt; (ipv4, ipv6, alebo onion)</translation>
    </message>
    <message>
        <source>Print this help message and exit</source>
        <translation>Vytlačiť túto pomocnú správu a ukončiť</translation>
    </message>
    <message>
        <source>Print version and exit</source>
        <translation>Vytlačiť verziu a ukončiť</translation>
    </message>
    <message>
        <source>Prune cannot be configured with a negative value.</source>
        <translation>Redukovanie nemôže byť nastavené na zápornú hodnotu.</translation>
    </message>
    <message>
        <source>Prune mode is incompatible with -txindex.</source>
        <translation>Redukovanie je nekompatibilné s -txindex.</translation>
    </message>
    <message>
        <source>Rebuild chain state and block index from the blk*.dat files on disk</source>
        <translation>Obnoviť stav reťazca a index blokov zo súborov blk*.dat na disku.</translation>
    </message>
    <message>
        <source>Rebuild chain state from the currently indexed blocks</source>
        <translation>Obnoviť stav reťazca z aktuálne indexovaných blokov.</translation>
    </message>
    <message>
        <source>Set database cache size in megabytes (%d to %d, default: %d)</source>
        <translation>Nastaviť veľkosť pomocnej pamäti databázy v megabajtoch (%d do %d, prednastavené: %d)</translation>
    </message>
    <message>
        <source>Set maximum block size in bytes (default: %d)</source>
        <translation>Nastaviť najväčšiu veľkosť bloku v bytoch (predvolené: %d)</translation>
    </message>
    <message>
        <source>Specify wallet file (within data directory)</source>
        <translation>Označ súbor peňaženky (v priečinku s dátami)</translation>
    </message>
    <message>
        <source>The source code is available from %s.</source>
        <translation>Zdrojový kód je dostupný z %s</translation>
    </message>
    <message>
        <source>Unable to bind to %s on this computer. %s is probably already running.</source>
        <translation>Nemožné pripojiť k %s na tomto počíťači. %s už pravdepodobne beží.</translation>
    </message>
    <message>
        <source>Unsupported argument -benchmark ignored, use -debug=bench.</source>
        <translation>Nepodporovaný parameter -benchmark bol ignorovaný, použite -debug=bench.</translation>
    </message>
    <message>
        <source>Unsupported argument -debugnet ignored, use -debug=net.</source>
        <translation>Nepodporovaný argument -debugnet bol ignorovaný, použite -debug=net.</translation>
    </message>
    <message>
        <source>Unsupported argument -tor found, use -onion.</source>
        <translation>Nepodporovaný argument -tor, použite -onion.</translation>
    </message>
    <message>
        <source>Use UPnP to map the listening port (default: %u)</source>
        <translation>Použiť UPnP pre mapovanie počúvajúceho portu (predvolené: %u)</translation>
    </message>
    <message>
        <source>Use the test chain</source>
        <translation>Použiť testovaciu sieť</translation>
    </message>
    <message>
        <source>Verifying blocks...</source>
        <translation>Overujem bloky...</translation>
    </message>
    <message>
        <source>Verifying wallet...</source>
        <translation>Overujem peňaženku...</translation>
    </message>
    <message>
        <source>Wallet %s resides outside data directory %s</source>
        <translation>Peňaženka %s sa nachádza mimo dátového priečinka %s </translation>
    </message>
    <message>
        <source>Wallet debugging/testing options:</source>
        <translation>Ladiace / testovacie možnosti peňaženky.</translation>
    </message>
    <message>
        <source>Wallet needed to be rewritten: restart %s to complete</source>
        <translation>Peňaženka musí byť prepísaná: pre dokončenie reštartujte %s</translation>
    </message>
    <message>
        <source>Wallet options:</source>
        <translation>Voľby peňaženky:</translation>
    </message>
    <message>
        <source>Allow JSON-RPC connections from specified source. Valid for &lt;ip&gt; are a single IP (e.g. 1.2.3.4), a network/netmask (e.g. 1.2.3.4/255.255.255.0) or a network/CIDR (e.g. 1.2.3.4/24). This option can be specified multiple times</source>
        <translation>Povoliť JSON-RPC pripojenia zo zadaného zdroja. Pre &lt;ip&gt; sú platné jednoduché IP (napr. 1.2.3.4), sieť/netmask (napr. 1.2.3.4/255.255.255.0) alebo sieť/CIDR (napr. 1.2.3.4/24). Táto možnosť môže byť zadaná niekoľko krát</translation>
    </message>
    <message>
        <source>Bind to given address and whitelist peers connecting to it. Use [host]:port notation for IPv6</source>
        <translation>Spojiť s danou adresou a povolenými partnerskými zariadeniami ktoré sa tam pripájajú. Použite zápis [host]:port pre IPv6</translation>
    </message>
    <message>
        <source>Bind to given address to listen for JSON-RPC connections. Use [host]:port notation for IPv6. This option can be specified multiple times (default: bind to all interfaces)</source>
        <translation>Spojiť s danou adresou pre počúvanie JSON-RPC spojení. Použite zápis [host]:port pre IPv6. Táto možnosť môže byt zadaná niekoľko krát (predvolené: spojiť so všetkými rozhraniami)</translation>
    </message>
    <message>
        <source>Create new files with system default permissions, instead of umask 077 (only effective with disabled wallet functionality)</source>
        <translation>Vytvoriť nové súbory z predvolenými systémovými právami, namiesto umask 077 (funguje iba z vypnutou funkcionalitou peňaženky)</translation>
    </message>
    <message>
        <source>Discover own IP addresses (default: 1 when listening and no -externalip or -proxy)</source>
        <translation>Zisti vlastnú IP adresu (predvolené: 1 pre listen a -externalip alebo -proxy)</translation>
    </message>
    <message>
        <source>Error: Listening for incoming connections failed (listen returned error %s)</source>
        <translation>Chyba: Počúvanie prichádzajúcich spojení zlyhalo (vrátená chyba je %s)</translation>
    </message>
    <message>
        <source>Execute command when a relevant alert is received or we see a really long fork (%s in cmd is replaced by message)</source>
        <translation>Vykonať príkaz po prijatí patričného varovania alebo uvidíme veľmi dlhé rozdvojenie siete (%s v cmd je nahradené správou)</translation>
    </message>
    <message>
        <source>Fees (in %s/kB) smaller than this are considered zero fee for relaying, mining and transaction creation (default: %s)</source>
        <translation>Poplatky (v %s/kB) menšie ako toto, sú považované za nulový transakčný poplatok (predvolené: %s)</translation>
    </message>
    <message>
        <source>If paytxfee is not set, include enough fee so transactions begin confirmation on average within n blocks (default: %u)</source>
        <translation>Ak nie je nastavené paytxfee, pridať dostatočný poplatok aby sa transakcia začala potvrdzovať priemerne v rámci bloku (predvolené: %u)</translation>
    </message>
    <message>
        <source>Invalid amount for -maxtxfee=&lt;amount&gt;: '%s' (must be at least the minrelay fee of %s to prevent stuck transactions)</source>
        <translation>Neplatná suma pre -maxtxfee=&lt;amount&gt;: '%s' (aby sa transakcia nezasekla, minimálny prenosový poplatok musí byť aspoň %s)</translation>
    </message>
    <message>
        <source>Maximum size of data in data carrier transactions we relay and mine (default: %u)</source>
        <translation>Maximálna veľkosť dát v transakciách nosných dát, ktoré prenášame a ťažíme (predvolené: %u)</translation>
    </message>
    <message>
        <source>Set maximum size of high-priority/low-fee transactions in bytes (default: %d)</source>
        <translation>Nastaviť najväčšiu veľkosť vysoká-dôležitosť/nízke-poplatky transakcií v bajtoch (prednastavené: %d)</translation>
    </message>
    <message>
        <source>The transaction amount is too small to send after the fee has been deducted</source>
        <translation>Suma je príliš malá pre odoslanie transakcie</translation>
    </message>
    <message>
        <source>Whitelisted peers cannot be DoS banned and their transactions are always relayed, even if they are already in the mempool, useful e.g. for a gateway</source>
        <translation>Uzle na zoznam povolených nemôžu byť DoS zakázané a ich transakcie vždy postúpené ďalej, aj v prípade, ak sú už pamäťovej fronte. Užitočné napr. pre brány</translation>
    </message>
    <message>
        <source>(default: %u)</source>
        <translation>(predvolené: %u)</translation>
    </message>
    <message>
        <source>Accept public REST requests (default: %u)</source>
        <translation>Akceptovať verejné REST žiadosti (predvolené: %u)</translation>
    </message>
    <message>
        <source>Automatically create Tor hidden service (default: %d)</source>
        <translation>Automaticky vytvoriť skrytú službu Tor (predvolené: %d)</translation>
    </message>
    <message>
        <source>Connect through SOCKS5 proxy</source>
        <translation>Pripojiť cez proxy server SOCKS5</translation>
    </message>
    <message>
        <source>Error reading from database, shutting down.</source>
        <translation>Chyba pri načítaní z databázy, ukončuje sa.</translation>
    </message>
    <message>
        <source>Imports blocks from external blk000??.dat file on startup</source>
        <translation>Importovať bloky z externého súboru blk000??.dat pri štarte</translation>
    </message>
    <message>
        <source>Information</source>
        <translation>Informácia</translation>
    </message>
    <message>
        <source>Invalid amount for -paytxfee=&lt;amount&gt;: '%s' (must be at least %s)</source>
        <translation>Neplatná suma pre -paytxfee=&lt;amount&gt;: '%s' (musí byť aspoň %s)</translation>
    </message>
    <message>
        <source>Invalid netmask specified in -whitelist: '%s'</source>
        <translation>Nadaná neplatná netmask vo -whitelist: '%s'</translation>
    </message>
    <message>
        <source>Keep at most &lt;n&gt; unconnectable transactions in memory (default: %u)</source>
        <translation>V pamäti udržiavať najviac &lt;n&gt; nepotvrdených transakcií (predvolené: %u)</translation>
    </message>
    <message>
        <source>Need to specify a port with -whitebind: '%s'</source>
        <translation>Je potrebné zadať port s -whitebind: '%s'</translation>
    </message>
    <message>
        <source>Node relay options:</source>
        <translation>Prenosové možnosti uzla:</translation>
    </message>
    <message>
        <source>RPC server options:</source>
        <translation>Možnosti servra RPC:</translation>
    </message>
    <message>
        <source>Rescan the block chain for missing wallet transactions on startup</source>
        <translation>Pri spustení skontrolovať reťaz blokov pre chýbajúce transakcie peňaženky</translation>
    </message>
    <message>
        <source>Send trace/debug info to console instead of debug.log file</source>
        <translation>Odoslať trace/debug informácie na konzolu namiesto debug.info žurnálu</translation>
    </message>
    <message>
        <source>Send transactions as zero-fee transactions if possible (default: %u)</source>
        <translation>Poslať ako transakcie bez poplatku, ak je to možné (predvolené: %u)</translation>
    </message>
    <message>
        <source>Show all debugging options (usage: --help -help-debug)</source>
        <translation>Zobraziť všetky možnosti ladenia (použitie: --help --help-debug)</translation>
    </message>
    <message>
        <source>Shrink debug.log file on client startup (default: 1 when no -debug)</source>
        <translation>Zmenšiť debug.log pri spustení klienta (predvolené: 1 ak bez -debug)</translation>
    </message>
    <message>
        <source>Signing transaction failed</source>
        <translation>Podpísanie správy zlyhalo</translation>
    </message>
    <message>
        <source>The transaction amount is too small to pay the fee</source>
        <translation>Suma transakcie je príliš malá na zaplatenie poplatku</translation>
    </message>
    <message>
        <source>This is experimental software.</source>
        <translation>Toto je experimentálny softvér.</translation>
    </message>
    <message>
        <source>Tor control port password (default: empty)</source>
        <translation>Heslo na kontrolu portu pre Tor (predvolené: žiadne)</translation>
    </message>
    <message>
        <source>Transaction amount too small</source>
        <translation>Suma transakcie príliš malá</translation>
    </message>
    <message>
        <source>Transaction too large for fee policy</source>
        <translation>Transakcia je príliš veľká pre aktuálne podmienky poplatkov</translation>
    </message>
    <message>
        <source>Transaction too large</source>
        <translation>Transakcia príliš veľká</translation>
    </message>
    <message>
        <source>Unable to bind to %s on this computer (bind returned error %s)</source>
        <translation>Na tomto počítači sa nedá vytvoriť väzba %s (vytvorenie väzby vrátilo chybu %s)</translation>
    </message>
    <message>
        <source>Upgrade wallet to latest format on startup</source>
        <translation>Aktualizovať peňaženku na posledný formát pri štarte</translation>
    </message>
    <message>
        <source>Username for JSON-RPC connections</source>
        <translation>Užívateľské meno pre JSON-RPC spojenia</translation>
    </message>
    <message>
        <source>Warning</source>
        <translation>Upozornenie</translation>
    </message>
    <message>
        <source>Zapping all transactions from wallet...</source>
        <translation>Zmazať všetky transakcie z peňaženky...</translation>
    </message>
    <message>
        <source>ZeroMQ notification options:</source>
        <translation>Možnosti pripojenia ZeroMQ:</translation>
    </message>
    <message>
        <source>Password for JSON-RPC connections</source>
        <translation>Heslo pre JSON-rPC spojenia</translation>
    </message>
    <message>
        <source>Execute command when the best block changes (%s in cmd is replaced by block hash)</source>
        <translation>Vykonaj príkaz, ak zmeny v najlepšom bloku (%s v príkaze nahradí blok hash)</translation>
    </message>
    <message>
        <source>Allow DNS lookups for -addnode, -seednode and -connect</source>
        <translation>Povoliť vyhľadávanie DNS pre pridanie nódy a spojenie</translation>
    </message>
    <message>
        <source>Loading addresses...</source>
        <translation>Načítavanie adries...</translation>
    </message>
    <message>
        <source>(1 = keep tx meta data e.g. account owner and payment request information, 2 = drop tx meta data)</source>
        <translation>(1 = zachovať metaúdaje tx napr. vlastníka účtu a informácie o platobných príkazoch, 2 = zahodiť metaúdaje tx)</translation>
    </message>
    <message>
        <source>Fees (in %s/kB) smaller than this are considered zero fee for transaction creation (default: %s)</source>
        <translation>Poplatky (v %s/kB) menšie ako toto, sú považované za nulový transakčný poplatok (predvolené: %s)</translation>
    </message>
    <message>
        <source>How thorough the block verification of -checkblocks is (0-4, default: %u)</source>
        <translation>Ako dôkladné je -checkblocks overenie blokov (0-4, predvolené: %u)</translation>
    </message>
    <message>
        <source>Maintain a full transaction index, used by the getrawtransaction rpc call (default: %u)</source>
        <translation>Udržiavať kompletný transakčný index, využíva getrawtransaction rpc volanie (predvolené: %u)</translation>
    </message>
    <message>
        <source>Number of seconds to keep misbehaving peers from reconnecting (default: %u)</source>
        <translation>Počet sekúnd, počas ktorých nepripájať zle správajúce sa uzle (predvolené: %u)</translation>
    </message>
    <message>
        <source>Output debugging information (default: %u, supplying &lt;category&gt; is optional)</source>
        <translation>Výstupné ladiace informácie (predvolené: %u, dodanie &lt;category&gt; je voliteľné)</translation>
    </message>
    <message>
        <source>This is the transaction fee you may pay when fee estimates are not available.</source>
        <translation>Toto je poplatok za transakciu keď odhad poplatkov ešte nie je k dispozícii.</translation>
    </message>
    <message>
        <source>Total length of network version string (%i) exceeds maximum length (%i). Reduce the number or size of uacomments.</source>
        <translation>Celková dĺžka verzie sieťového reťazca (%i) prekračuje maximálnu dĺžku (%i). Znížte počet a veľkosť komentárov.</translation>
    </message>
    <message>
        <source>Tries to keep outbound traffic under the given target (in MiB per 24h), 0 = no limit (default: %d)</source>
        <translation>Sa snaží držať odchádzajúce prevádzku v rámci daného cieľa (v MB za 24h), 0 = žiadny limit (predvolený: %d)</translation>
    </message>
    <message>
        <source>Unsupported argument -socks found. Setting SOCKS version isn't possible anymore, only SOCKS5 proxies are supported.</source>
        <translation>Nepodporovaný argument -socks nájdený. Nastavenie SOCKS verzie už nie je viac moźné, iba SOCKS5 proxies sú podporované.</translation>
    </message>
    <message>
        <source>Unsupported argument -whitelistalwaysrelay ignored, use -whitelistrelay and/or -whitelistforcerelay.</source>
        <translation>Nepodporovaný argument -whitelistalwaysrelay ignorovaný, použite -whitelistrelay a/alebo -whitelistforcerelay.</translation>
    </message>
    <message>
        <source>Use separate SOCKS5 proxy to reach peers via Tor hidden services (default: %s)</source>
        <translation>Použiť samostatný SOCKS5 proxy server na dosiahnutie počítačov cez skryté služby Tor (predvolené: %s)</translation>
    </message>
    <message>
        <source>Warning: Unknown block versions being mined! It's possible unknown rules are in effect</source>
        <translation>Varovanie: Neznáma verzia blokov sa doluje! Je možné, že neznáme pravidlá majú efekt</translation>
    </message>
    <message>
        <source>Warning: Wallet file corrupt, data salvaged! Original %s saved as %s in %s; if your balance or transactions are incorrect you should restore from a backup.</source>
        <translation>Varovanie: Peňaženka poškodená, dáta boli zachránené! Originálna %s ako %s v %s; ak váš zostatok alebo transakcie sú nesprávne, mali by ste obnoviť zálohu.</translation>
    </message>
    <message>
        <source>Whitelist peers connecting from the given IP address (e.g. 1.2.3.4) or CIDR notated network (e.g. 1.2.3.0/24). Can be specified multiple times.</source>
        <translation>Povoliť partnerov pripájajúcich sa z danej IP adresy (napr. 1.2.3.4) alebo zo siete vo formáte CIDR (napr. 1.2.3.0/24). Môže byť zadané viackrát.</translation>
    </message>
    <message>
        <source>%s is set very high!</source>
        <translation>Hodnota %s je nastavená veľmi vysoko!</translation>
    </message>
    <message>
        <source>(default: %s)</source>
        <translation>(predvolené: %s)</translation>
    </message>
    <message>
        <source>Always query for peer addresses via DNS lookup (default: %u)</source>
        <translation>Vždy sa dotazovať adresy partnerských uzlov cez vyhľadávanie DNS (predvolené: %u)</translation>
    </message>
    <message>
        <source>How many blocks to check at startup (default: %u, 0 = all)</source>
        <translation>Koľko blokov overiť pri spustení (predvolené: %u, 0 = všetky)</translation>
    </message>
    <message>
        <source>Include IP addresses in debug output (default: %u)</source>
        <translation>Zahrnúť IP adresy v ladiacom výstupe (predvolené: %u)</translation>
    </message>
    <message>
        <source>Invalid -proxy address: '%s'</source>
        <translation>Neplatná adresa proxy: '%s'</translation>
    </message>
    <message>
        <source>Listen for JSON-RPC connections on &lt;port&gt; (default: %u or testnet: %u)</source>
        <translation>Počúvať JSON-RPC pripojenia na &lt;port&gt; (predvolené: %u alebo testovacia sieť: %u)</translation>
    </message>
    <message>
        <source>Listen for connections on &lt;port&gt; (default: %u or testnet: %u)</source>
        <translation>Počúvať pripojenia na &lt;port&gt; (predvolené: %u alebo testovacia sieť: %u)</translation>
    </message>
    <message>
        <source>Maintain at most &lt;n&gt; connections to peers (default: %u)</source>
        <translation>Udržiavať najviac &lt;n&gt; spojení s inými počítačmi (predvolené: %u)</translation>
    </message>
    <message>
        <source>Maximum per-connection receive buffer, &lt;n&gt;*1000 bytes (default: %u)</source>
        <translation>Maximálna prijímajúca medzipamäť pre pripojenie, &lt;n&gt;*1000 bajtov (predvolené: %u)</translation>
    </message>
    <message>
        <source>Maximum per-connection send buffer, &lt;n&gt;*1000 bytes (default: %u)</source>
        <translation>Maximálna odosielajúca medzipamäť pre pripojenie, &lt;n&gt;*1000 bajtov (predvolené: %u)</translation>
    </message>
    <message>
        <source>Prepend debug output with timestamp (default: %u)</source>
        <translation>Na začiatok pripojiť časovú známku k ladiacemu výstupu (predvolené: %u)</translation>
    </message>
    <message>
        <source>Relay and mine data carrier transactions (default: %u)</source>
        <translation>Prenášať a ťažiť transakcie nosných dát (predvolené: %u)</translation>
    </message>
    <message>
        <source>Relay non-P2SH multisig (default: %u)</source>
        <translation>Prenášať non-P2SH multi-podpis (predvolené: %u)</translation>
    </message>
    <message>
        <source>Set key pool size to &lt;n&gt; (default: %u)</source>
        <translation>Nastaviť veľkosť kľúča fronty na &lt;n&gt; (predvolené: %u)</translation>
    </message>
    <message>
        <source>Set the number of threads to service RPC calls (default: %d)</source>
        <translation>Nastaviť počet vlákien na obsluhu RPC volaní (predvolené: %d)</translation>
    </message>
    <message>
        <source>Specify configuration file (default: %s)</source>
        <translation>Zadať konfiguračný súbor (predvolené: %s)</translation>
    </message>
    <message>
        <source>Specify connection timeout in milliseconds (minimum: 1, default: %d)</source>
        <translation>Zadajte časový limit pripojenia v milisekundách (minimum: 1, predvolené: %d)</translation>
    </message>
    <message>
        <source>Specify pid file (default: %s)</source>
        <translation>Zadať pid súbor (predvolené: %s)</translation>
    </message>
    <message>
        <source>Spend unconfirmed change when sending transactions (default: %u)</source>
        <translation>Minúť nepotvrdené zmenu pri posielaní transakcií (predvolené: %u)</translation>
    </message>
    <message>
        <source>Starting network threads...</source>
        <translation>Spúšťajú sa sieťové vlákna...</translation>
    </message>
    <message>
        <source>The wallet will avoid paying less than the minimum relay fee.</source>
        <translation>Peňaženka zabráni zaplateniu menšej sumy ako je minimálny poplatok.</translation>
    </message>
    <message>
        <source>This is the minimum transaction fee you pay on every transaction.</source>
        <translation>Toto je minimálny poplatok za transakciu pri každej transakcii.</translation>
    </message>
    <message>
        <source>This is the transaction fee you will pay if you send a transaction.</source>
        <translation>Toto je poplatok za transakciu pri odoslaní transakcie.</translation>
    </message>
    <message>
        <source>Threshold for disconnecting misbehaving peers (default: %u)</source>
        <translation>Hranica pre odpájanie zle sa správajúcim partnerským uzlom (predvolené: %u)</translation>
    </message>
    <message>
        <source>Transaction amounts must not be negative</source>
        <translation>Sumy transakcií nesmú byť záporné</translation>
    </message>
    <message>
        <source>Transaction must have at least one recipient</source>
        <translation>Transakcia musí mať aspoň jedného príjemcu</translation>
    </message>
    <message>
        <source>Unknown network specified in -onlynet: '%s'</source>
        <translation>Neznáma sieť upresnená v -onlynet: '%s'</translation>
    </message>
    <message>
        <source>Insufficient funds</source>
        <translation>Nedostatok prostriedkov</translation>
    </message>
    <message>
        <source>Loading block index...</source>
        <translation>Načítavanie zoznamu blokov...</translation>
    </message>
    <message>
        <source>Add a node to connect to and attempt to keep the connection open</source>
        <translation>Pridať nód na pripojenie a pokus o udržanie pripojenia otvoreného</translation>
    </message>
    <message>
        <source>Loading wallet...</source>
        <translation>Načítavam peňaženku...</translation>
    </message>
    <message>
        <source>Cannot downgrade wallet</source>
        <translation>Nie je možné prejsť na nižšiu verziu peňaženky</translation>
    </message>
    <message>
        <source>Cannot write default address</source>
        <translation>Nie je možné zapísať predvolenú adresu.</translation>
    </message>
    <message>
        <source>Rescanning...</source>
        <translation>Nové prehľadávanie...</translation>
    </message>
    <message>
        <source>Done loading</source>
        <translation>Dokončené načítavanie</translation>
    </message>
    <message>
        <source>Error</source>
        <translation>Chyba</translation>
    </message>
</context>
</TS><|MERGE_RESOLUTION|>--- conflicted
+++ resolved
@@ -1692,21 +1692,6 @@
     <message>
         <source>&amp;Disconnect</source>
         <translation>&amp;Odpojiť</translation>
-<<<<<<< HEAD
-    </message>
-    <message>
-        <source>Ban for</source>
-        <translation>Zakázať na</translation>
-    </message>
-    <message>
-        <source>&amp;Unban</source>
-        <translation>&amp;Zrušiť zákaz</translation>
-    </message>
-    <message>
-        <source>Welcome to the %1 RPC console.</source>
-        <translation>Vitajte v %1 RPC konzole</translation>
-=======
->>>>>>> 3751912e
     </message>
     <message>
         <source>Ban for</source>
@@ -3066,13 +3051,10 @@
         <translation>Varovanie: Zjavne sa úplne nezhodujeme s našimi peer-mi! Možno potrebujete prejsť na novšiu verziu alebo ostatné uzly potrebujú vyššiu verziu.</translation>
     </message>
     <message>
-<<<<<<< HEAD
-=======
         <source>You need to rebuild the database using -reindex-chainstate to change -txindex</source>
         <translation>Potrebujete prebudovať databázu použitím -reindex-chainstate pre zmenu -txindex</translation>
     </message>
     <message>
->>>>>>> 3751912e
         <source>%s corrupt, salvage failed</source>
         <translation>%s je poškodený, záchrana zlyhala</translation>
     </message>
