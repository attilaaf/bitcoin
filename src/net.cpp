// Copyright (c) 2009-2010 Satoshi Nakamoto
// Copyright (c) 2009-2016 The Bitcoin Core developers
// Distributed under the MIT software license, see the accompanying
// file COPYING or http://www.opensource.org/licenses/mit-license.php.

#if defined(HAVE_CONFIG_H)
#include "config/bitcoin-config.h"
#endif

#include "net.h"

#include "addrman.h"
#include "chainparams.h"
#include "clientversion.h"
#include "consensus/consensus.h"
#include "crypto/common.h"
#include "crypto/sha256.h"
#include "hash.h"
#include "primitives/transaction.h"
#include "netbase.h"
#include "scheduler.h"
#include "ui_interface.h"
#include "utilstrencodings.h"

#ifdef WIN32
#include <string.h>
#else
#include <fcntl.h>
#endif

#ifdef USE_UPNP
#include <miniupnpc/miniupnpc.h>
#include <miniupnpc/miniwget.h>
#include <miniupnpc/upnpcommands.h>
#include <miniupnpc/upnperrors.h>
#endif


#include <math.h>

// Dump addresses to peers.dat and banlist.dat every 15 minutes (900s)
#define DUMP_ADDRESSES_INTERVAL 900

// We add a random period time (0 to 1 seconds) to feeler connections to prevent synchronization.
#define FEELER_SLEEP_WINDOW 1

#if !defined(HAVE_MSG_NOSIGNAL)
#define MSG_NOSIGNAL 0
#endif

// MSG_DONTWAIT is not available on some platforms, if it doesn't exist define it as 0
#if !defined(HAVE_MSG_DONTWAIT)
#define MSG_DONTWAIT 0
#endif

// Fix for ancient MinGW versions, that don't have defined these in ws2tcpip.h.
// Todo: Can be removed when our pull-tester is upgraded to a modern MinGW version.
#ifdef WIN32
#ifndef PROTECTION_LEVEL_UNRESTRICTED
#define PROTECTION_LEVEL_UNRESTRICTED 10
#endif
#ifndef IPV6_PROTECTION_LEVEL
#define IPV6_PROTECTION_LEVEL 23
#endif
#endif

/** Used to pass flags to the Bind() function */
enum BindFlags {
    BF_NONE         = 0,
    BF_EXPLICIT     = (1U << 0),
    BF_REPORT_ERROR = (1U << 1),
    BF_WHITELIST    = (1U << 2),
};

const static std::string NET_MESSAGE_COMMAND_OTHER = "*other*";

static const uint64_t RANDOMIZER_ID_NETGROUP = 0x6c0edd8036ef4036ULL; // SHA256("netgroup")[0:8]
static const uint64_t RANDOMIZER_ID_LOCALHOSTNONCE = 0xd93e69e2bbfa5735ULL; // SHA256("localhostnonce")[0:8]
//
// Global state variables
//
bool fDiscover = true;
bool fListen = true;
bool fRelayTxes = true;
CCriticalSection cs_mapLocalHost;
std::map<CNetAddr, LocalServiceInfo> mapLocalHost;
static bool vfLimited[NET_MAX] = {};
std::string strSubVersion;

limitedmap<uint256, int64_t> mapAlreadyAskedFor(MAX_INV_SZ);

// Signals for message handling
static CNodeSignals g_signals;
CNodeSignals& GetNodeSignals() { return g_signals; }

void CConnman::AddOneShot(const std::string& strDest)
{
    LOCK(cs_vOneShots);
    vOneShots.push_back(strDest);
}

unsigned short GetListenPort()
{
    return (unsigned short)(gArgs.GetArg("-port", Params().GetDefaultPort()));
}

// find 'best' local address for a particular peer
bool GetLocal(CService& addr, const CNetAddr *paddrPeer)
{
    if (!fListen)
        return false;

    int nBestScore = -1;
    int nBestReachability = -1;
    {
        LOCK(cs_mapLocalHost);
        for (std::map<CNetAddr, LocalServiceInfo>::iterator it = mapLocalHost.begin(); it != mapLocalHost.end(); it++)
        {
            int nScore = (*it).second.nScore;
            int nReachability = (*it).first.GetReachabilityFrom(paddrPeer);
            if (nReachability > nBestReachability || (nReachability == nBestReachability && nScore > nBestScore))
            {
                addr = CService((*it).first, (*it).second.nPort);
                nBestReachability = nReachability;
                nBestScore = nScore;
            }
        }
    }
    return nBestScore >= 0;
}

//! Convert the pnSeeds6 array into usable address objects.
static std::vector<CAddress> convertSeed6(const std::vector<SeedSpec6> &vSeedsIn)
{
    // It'll only connect to one or two seed nodes because once it connects,
    // it'll get a pile of addresses with newer timestamps.
    // Seed nodes are given a random 'last seen time' of between one and two
    // weeks ago.
    const int64_t nOneWeek = 7*24*60*60;
    std::vector<CAddress> vSeedsOut;
    vSeedsOut.reserve(vSeedsIn.size());
    for (std::vector<SeedSpec6>::const_iterator i(vSeedsIn.begin()); i != vSeedsIn.end(); ++i)
    {
        struct in6_addr ip;
        memcpy(&ip, i->addr, sizeof(ip));
        CAddress addr(CService(ip, i->port), NODE_NETWORK);
        addr.nTime = GetTime() - GetRand(nOneWeek) - nOneWeek;
        vSeedsOut.push_back(addr);
    }
    return vSeedsOut;
}

// get best local address for a particular peer as a CAddress
// Otherwise, return the unroutable 0.0.0.0 but filled in with
// the normal parameters, since the IP may be changed to a useful
// one by discovery.
CAddress GetLocalAddress(const CNetAddr *paddrPeer, ServiceFlags nLocalServices)
{
    CAddress ret(CService(CNetAddr(),GetListenPort()), nLocalServices);
    CService addr;
    if (GetLocal(addr, paddrPeer))
    {
        ret = CAddress(addr, nLocalServices);
    }
    ret.nTime = GetAdjustedTime();
    return ret;
}

int GetnScore(const CService& addr)
{
    LOCK(cs_mapLocalHost);
    if (mapLocalHost.count(addr) == LOCAL_NONE)
        return 0;
    return mapLocalHost[addr].nScore;
}

// Is our peer's addrLocal potentially useful as an external IP source?
bool IsPeerAddrLocalGood(CNode *pnode)
{
    CService addrLocal = pnode->GetAddrLocal();
    return fDiscover && pnode->addr.IsRoutable() && addrLocal.IsRoutable() &&
           !IsLimited(addrLocal.GetNetwork());
}

// pushes our own address to a peer
void AdvertiseLocal(CNode *pnode)
{
    if (fListen && pnode->fSuccessfullyConnected)
    {
        CAddress addrLocal = GetLocalAddress(&pnode->addr, pnode->GetLocalServices());
        // If discovery is enabled, sometimes give our peer the address it
        // tells us that it sees us as in case it has a better idea of our
        // address than we do.
        if (IsPeerAddrLocalGood(pnode) && (!addrLocal.IsRoutable() ||
             GetRand((GetnScore(addrLocal) > LOCAL_MANUAL) ? 8:2) == 0))
        {
            addrLocal.SetIP(pnode->GetAddrLocal());
        }
        if (addrLocal.IsRoutable())
        {
            LogPrint(BCLog::NET, "AdvertiseLocal: advertising address %s\n", addrLocal.ToString());
            FastRandomContext insecure_rand;
            pnode->PushAddress(addrLocal, insecure_rand);
        }
    }
}

// learn a new local address
bool AddLocal(const CService& addr, int nScore)
{
    if (!addr.IsRoutable())
        return false;

    if (!fDiscover && nScore < LOCAL_MANUAL)
        return false;

    if (IsLimited(addr))
        return false;

    LogPrintf("AddLocal(%s,%i)\n", addr.ToString(), nScore);

    {
        LOCK(cs_mapLocalHost);
        bool fAlready = mapLocalHost.count(addr) > 0;
        LocalServiceInfo &info = mapLocalHost[addr];
        if (!fAlready || nScore >= info.nScore) {
            info.nScore = nScore + (fAlready ? 1 : 0);
            info.nPort = addr.GetPort();
        }
    }

    return true;
}

bool AddLocal(const CNetAddr &addr, int nScore)
{
    return AddLocal(CService(addr, GetListenPort()), nScore);
}

bool RemoveLocal(const CService& addr)
{
    LOCK(cs_mapLocalHost);
    LogPrintf("RemoveLocal(%s)\n", addr.ToString());
    mapLocalHost.erase(addr);
    return true;
}

/** Make a particular network entirely off-limits (no automatic connects to it) */
void SetLimited(enum Network net, bool fLimited)
{
    if (net == NET_UNROUTABLE || net == NET_INTERNAL)
        return;
    LOCK(cs_mapLocalHost);
    vfLimited[net] = fLimited;
}

bool IsLimited(enum Network net)
{
    LOCK(cs_mapLocalHost);
    return vfLimited[net];
}

bool IsLimited(const CNetAddr &addr)
{
    return IsLimited(addr.GetNetwork());
}

/** vote for a local address */
bool SeenLocal(const CService& addr)
{
    {
        LOCK(cs_mapLocalHost);
        if (mapLocalHost.count(addr) == 0)
            return false;
        mapLocalHost[addr].nScore++;
    }
    return true;
}


/** check whether a given address is potentially local */
bool IsLocal(const CService& addr)
{
    LOCK(cs_mapLocalHost);
    return mapLocalHost.count(addr) > 0;
}

/** check whether a given network is one we can probably connect to */
bool IsReachable(enum Network net)
{
    LOCK(cs_mapLocalHost);
    return !vfLimited[net];
}

/** check whether a given address is in a network we can probably connect to */
bool IsReachable(const CNetAddr& addr)
{
    enum Network net = addr.GetNetwork();
    return IsReachable(net);
}


CNode* CConnman::FindNode(const CNetAddr& ip)
{
    LOCK(cs_vNodes);
    for (CNode* pnode : vNodes)
        if ((CNetAddr)pnode->addr == ip)
            return (pnode);
    return nullptr;
}

CNode* CConnman::FindNode(const CSubNet& subNet)
{
    LOCK(cs_vNodes);
    for (CNode* pnode : vNodes)
    if (subNet.Match((CNetAddr)pnode->addr))
        return (pnode);
    return nullptr;
}

CNode* CConnman::FindNode(const std::string& addrName)
{
    LOCK(cs_vNodes);
    for (CNode* pnode : vNodes) {
        if (pnode->GetAddrName() == addrName) {
            return (pnode);
        }
    }
    return nullptr;
}

CNode* CConnman::FindNode(const CService& addr)
{
    LOCK(cs_vNodes);
    for (CNode* pnode : vNodes)
        if ((CService)pnode->addr == addr)
            return (pnode);
    return nullptr;
}

bool CConnman::CheckIncomingNonce(uint64_t nonce)
{
    LOCK(cs_vNodes);
    for (CNode* pnode : vNodes) {
        if (!pnode->fSuccessfullyConnected && !pnode->fInbound && pnode->GetLocalNonce() == nonce)
            return false;
    }
    return true;
}

/** Get the bind address for a socket as CAddress */
static CAddress GetBindAddress(SOCKET sock)
{
    CAddress addr_bind;
    struct sockaddr_storage sockaddr_bind;
    socklen_t sockaddr_bind_len = sizeof(sockaddr_bind);
    if (sock != INVALID_SOCKET) {
        if (!getsockname(sock, (struct sockaddr*)&sockaddr_bind, &sockaddr_bind_len)) {
            addr_bind.SetSockAddr((const struct sockaddr*)&sockaddr_bind);
        } else {
            LogPrint(BCLog::NET, "Warning: getsockname failed\n");
        }
    }
    return addr_bind;
}

CNode* CConnman::ConnectNode(CAddress addrConnect, const char *pszDest, bool fCountFailure)
{
    if (pszDest == nullptr) {
        if (IsLocal(addrConnect))
            return nullptr;

        // Look for an existing connection
        CNode* pnode = FindNode((CService)addrConnect);
        if (pnode)
        {
            LogPrintf("Failed to open new connection, already connected\n");
            return nullptr;
        }
    }

    /// debug print
    LogPrint(BCLog::NET, "trying connection %s lastseen=%.1fhrs\n",
        pszDest ? pszDest : addrConnect.ToString(),
        pszDest ? 0.0 : (double)(GetAdjustedTime() - addrConnect.nTime)/3600.0);

    // Connect
    SOCKET hSocket;
    bool proxyConnectionFailed = false;
    if (pszDest ? ConnectSocketByName(addrConnect, hSocket, pszDest, Params().GetDefaultPort(), nConnectTimeout, &proxyConnectionFailed) :
                  ConnectSocket(addrConnect, hSocket, nConnectTimeout, &proxyConnectionFailed))
    {
        if (!IsSelectableSocket(hSocket)) {
            LogPrintf("Cannot create connection: non-selectable socket created (fd >= FD_SETSIZE ?)\n");
            CloseSocket(hSocket);
            return nullptr;
        }

        if (pszDest && addrConnect.IsValid()) {
            // It is possible that we already have a connection to the IP/port pszDest resolved to.
            // In that case, drop the connection that was just created, and return the existing CNode instead.
            // Also store the name we used to connect in that CNode, so that future FindNode() calls to that
            // name catch this early.
            LOCK(cs_vNodes);
            CNode* pnode = FindNode((CService)addrConnect);
            if (pnode)
            {
                pnode->MaybeSetAddrName(std::string(pszDest));
                CloseSocket(hSocket);
                LogPrintf("Failed to open new connection, already connected\n");
                return nullptr;
            }
        }

        addrman.Attempt(addrConnect, fCountFailure);

        // Add node
        NodeId id = GetNewNodeId();
        uint64_t nonce = GetDeterministicRandomizer(RANDOMIZER_ID_LOCALHOSTNONCE).Write(id).Finalize();
        CAddress addr_bind = GetBindAddress(hSocket);
        CNode* pnode = new CNode(id, nLocalServices, GetBestHeight(), hSocket, addrConnect, CalculateKeyedNetGroup(addrConnect), nonce, addr_bind, pszDest ? pszDest : "", false);
        pnode->nServicesExpected = ServiceFlags(addrConnect.nServices & nRelevantServices);
        pnode->AddRef();

        return pnode;
    } else if (!proxyConnectionFailed) {
        // If connecting to the node failed, and failure is not caused by a problem connecting to
        // the proxy, mark this as an attempt.
        addrman.Attempt(addrConnect, fCountFailure);
    }

    return nullptr;
}

void CConnman::DumpBanlist()
{
    SweepBanned(); // clean unused entries (if bantime has expired)

    if (!BannedSetIsDirty())
        return;

    int64_t nStart = GetTimeMillis();

    CBanDB bandb;
    banmap_t banmap;
    GetBanned(banmap);
    if (bandb.Write(banmap)) {
        SetBannedSetDirty(false);
    }

    LogPrint(BCLog::NET, "Flushed %d banned node ips/subnets to banlist.dat  %dms\n",
        banmap.size(), GetTimeMillis() - nStart);
}

void CNode::CloseSocketDisconnect()
{
    fDisconnect = true;
    LOCK(cs_hSocket);
    if (hSocket != INVALID_SOCKET)
    {
        LogPrint(BCLog::NET, "disconnecting peer=%d\n", id);
        CloseSocket(hSocket);
    }
}

void CConnman::ClearBanned()
{
    {
        LOCK(cs_setBanned);
        setBanned.clear();
        setBannedIsDirty = true;
    }
    DumpBanlist(); //store banlist to disk
    if(clientInterface)
        clientInterface->BannedListChanged();
}

bool CConnman::IsBanned(CNetAddr ip)
{
    LOCK(cs_setBanned);
    for (banmap_t::iterator it = setBanned.begin(); it != setBanned.end(); it++)
    {
        CSubNet subNet = (*it).first;
        CBanEntry banEntry = (*it).second;

        if (subNet.Match(ip) && GetTime() < banEntry.nBanUntil) {
            return true;
        }
    }
    return false;
}

bool CConnman::IsBanned(CSubNet subnet)
{
    LOCK(cs_setBanned);
    banmap_t::iterator i = setBanned.find(subnet);
    if (i != setBanned.end())
    {
        CBanEntry banEntry = (*i).second;
        if (GetTime() < banEntry.nBanUntil) {
            return true;
        }
    }
    return false;
}

void CConnman::Ban(const CNetAddr& addr, const BanReason &banReason, int64_t bantimeoffset, bool sinceUnixEpoch) {
    CSubNet subNet(addr);
    Ban(subNet, banReason, bantimeoffset, sinceUnixEpoch);
}

void CConnman::Ban(const CSubNet& subNet, const BanReason &banReason, int64_t bantimeoffset, bool sinceUnixEpoch) {
    CBanEntry banEntry(GetTime());
    banEntry.banReason = banReason;
    if (bantimeoffset <= 0)
    {
        bantimeoffset = gArgs.GetArg("-bantime", DEFAULT_MISBEHAVING_BANTIME);
        sinceUnixEpoch = false;
    }
    banEntry.nBanUntil = (sinceUnixEpoch ? 0 : GetTime() )+bantimeoffset;

    {
        LOCK(cs_setBanned);
        if (setBanned[subNet].nBanUntil < banEntry.nBanUntil) {
            setBanned[subNet] = banEntry;
            setBannedIsDirty = true;
        }
        else
            return;
    }
    if(clientInterface)
        clientInterface->BannedListChanged();
    {
        LOCK(cs_vNodes);
        for (CNode* pnode : vNodes) {
            if (subNet.Match((CNetAddr)pnode->addr))
                pnode->fDisconnect = true;
        }
    }
    if(banReason == BanReasonManuallyAdded)
        DumpBanlist(); //store banlist to disk immediately if user requested ban
}

bool CConnman::Unban(const CNetAddr &addr) {
    CSubNet subNet(addr);
    return Unban(subNet);
}

bool CConnman::Unban(const CSubNet &subNet) {
    {
        LOCK(cs_setBanned);
        if (!setBanned.erase(subNet))
            return false;
        setBannedIsDirty = true;
    }
    if(clientInterface)
        clientInterface->BannedListChanged();
    DumpBanlist(); //store banlist to disk immediately
    return true;
}

void CConnman::GetBanned(banmap_t &banMap)
{
    LOCK(cs_setBanned);
    // Sweep the banlist so expired bans are not returned
    SweepBanned();
    banMap = setBanned; //create a thread safe copy
}

void CConnman::SetBanned(const banmap_t &banMap)
{
    LOCK(cs_setBanned);
    setBanned = banMap;
    setBannedIsDirty = true;
}

void CConnman::SweepBanned()
{
    int64_t now = GetTime();

    LOCK(cs_setBanned);
    banmap_t::iterator it = setBanned.begin();
    while(it != setBanned.end())
    {
        CSubNet subNet = (*it).first;
        CBanEntry banEntry = (*it).second;
        if(now > banEntry.nBanUntil)
        {
            setBanned.erase(it++);
            setBannedIsDirty = true;
            LogPrint(BCLog::NET, "%s: Removed banned node ip/subnet from banlist.dat: %s\n", __func__, subNet.ToString());
        }
        else
            ++it;
    }
}

bool CConnman::BannedSetIsDirty()
{
    LOCK(cs_setBanned);
    return setBannedIsDirty;
}

void CConnman::SetBannedSetDirty(bool dirty)
{
    LOCK(cs_setBanned); //reuse setBanned lock for the isDirty flag
    setBannedIsDirty = dirty;
}


bool CConnman::IsWhitelistedRange(const CNetAddr &addr) {
    for (const CSubNet& subnet : vWhitelistedRange) {
        if (subnet.Match(addr))
            return true;
    }
    return false;
}

std::string CNode::GetAddrName() const {
    LOCK(cs_addrName);
    return addrName;
}

void CNode::MaybeSetAddrName(const std::string& addrNameIn) {
    LOCK(cs_addrName);
    if (addrName.empty()) {
        addrName = addrNameIn;
    }
}

CService CNode::GetAddrLocal() const {
    LOCK(cs_addrLocal);
    return addrLocal;
}

void CNode::SetAddrLocal(const CService& addrLocalIn) {
    LOCK(cs_addrLocal);
    if (addrLocal.IsValid()) {
        error("Addr local already set for node: %i. Refusing to change from %s to %s", id, addrLocal.ToString(), addrLocalIn.ToString());
    } else {
        addrLocal = addrLocalIn;
    }
}

#undef X
#define X(name) stats.name = name
void CNode::copyStats(CNodeStats &stats)
{
    stats.nodeid = this->GetId();
    X(nServices);
    X(addr);
    X(addrBind);
    {
        LOCK(cs_filter);
        X(fRelayTxes);
    }
    X(nLastSend);
    X(nLastRecv);
    X(nTimeConnected);
    X(nTimeOffset);
    stats.addrName = GetAddrName();
    X(nVersion);
    {
        LOCK(cs_SubVer);
        X(cleanSubVer);
    }
    X(fInbound);
    X(fAddnode);
    X(nStartingHeight);
    {
        LOCK(cs_vSend);
        X(mapSendBytesPerMsgCmd);
        X(nSendBytes);
    }
    {
        LOCK(cs_vRecv);
        X(mapRecvBytesPerMsgCmd);
        X(nRecvBytes);
    }
    X(fWhitelisted);

    // It is common for nodes with good ping times to suddenly become lagged,
    // due to a new block arriving or other large transfer.
    // Merely reporting pingtime might fool the caller into thinking the node was still responsive,
    // since pingtime does not update until the ping is complete, which might take a while.
    // So, if a ping is taking an unusually long time in flight,
    // the caller can immediately detect that this is happening.
    int64_t nPingUsecWait = 0;
    if ((0 != nPingNonceSent) && (0 != nPingUsecStart)) {
        nPingUsecWait = GetTimeMicros() - nPingUsecStart;
    }

    // Raw ping time is in microseconds, but show it to user as whole seconds (Bitcoin users should be well used to small numbers with many decimal places by now :)
    stats.dPingTime = (((double)nPingUsecTime) / 1e6);
    stats.dMinPing  = (((double)nMinPingUsecTime) / 1e6);
    stats.dPingWait = (((double)nPingUsecWait) / 1e6);

    // Leave string empty if addrLocal invalid (not filled in yet)
    CService addrLocalUnlocked = GetAddrLocal();
    stats.addrLocal = addrLocalUnlocked.IsValid() ? addrLocalUnlocked.ToString() : "";
}
#undef X

bool CNode::ReceiveMsgBytes(const char *pch, unsigned int nBytes, bool& complete)
{
    complete = false;
    int64_t nTimeMicros = GetTimeMicros();
    LOCK(cs_vRecv);
    nLastRecv = nTimeMicros / 1000000;
    nRecvBytes += nBytes;
    while (nBytes > 0) {

        // get current incomplete message, or create a new one
        if (vRecvMsg.empty() ||
            vRecvMsg.back().complete())
            vRecvMsg.push_back(CNetMessage(Params().MessageStart(), SER_NETWORK, INIT_PROTO_VERSION));

        CNetMessage& msg = vRecvMsg.back();

        // absorb network data
        int handled;
        if (!msg.in_data)
            handled = msg.readHeader(pch, nBytes);
        else
            handled = msg.readData(pch, nBytes);

        if (handled < 0)
            return false;

        if (msg.in_data && msg.hdr.nMessageSize > MAX_PROTOCOL_MESSAGE_LENGTH) {
            LogPrint(BCLog::NET, "Oversized message from peer=%i, disconnecting\n", GetId());
            return false;
        }

        pch += handled;
        nBytes -= handled;

        if (msg.complete()) {

            //store received bytes per message command
            //to prevent a memory DOS, only allow valid commands
            mapMsgCmdSize::iterator i = mapRecvBytesPerMsgCmd.find(msg.hdr.pchCommand);
            if (i == mapRecvBytesPerMsgCmd.end())
                i = mapRecvBytesPerMsgCmd.find(NET_MESSAGE_COMMAND_OTHER);
            assert(i != mapRecvBytesPerMsgCmd.end());
            i->second += msg.hdr.nMessageSize + CMessageHeader::HEADER_SIZE;

            msg.nTime = nTimeMicros;
            complete = true;
        }
    }

    return true;
}

void CNode::SetSendVersion(int nVersionIn)
{
    // Send version may only be changed in the version message, and
    // only one version message is allowed per session. We can therefore
    // treat this value as const and even atomic as long as it's only used
    // once a version message has been successfully processed. Any attempt to
    // set this twice is an error.
    if (nSendVersion != 0) {
        error("Send version already set for node: %i. Refusing to change from %i to %i", id, nSendVersion, nVersionIn);
    } else {
        nSendVersion = nVersionIn;
    }
}

int CNode::GetSendVersion() const
{
    // The send version should always be explicitly set to
    // INIT_PROTO_VERSION rather than using this value until SetSendVersion
    // has been called.
    if (nSendVersion == 0) {
        error("Requesting unset send version for node: %i. Using %i", id, INIT_PROTO_VERSION);
        return INIT_PROTO_VERSION;
    }
    return nSendVersion;
}


int CNetMessage::readHeader(const char *pch, unsigned int nBytes)
{
    // copy data to temporary parsing buffer
    unsigned int nRemaining = 24 - nHdrPos;
    unsigned int nCopy = std::min(nRemaining, nBytes);

    memcpy(&hdrbuf[nHdrPos], pch, nCopy);
    nHdrPos += nCopy;

    // if header incomplete, exit
    if (nHdrPos < 24)
        return nCopy;

    // deserialize to CMessageHeader
    try {
        hdrbuf >> hdr;
    }
    catch (const std::exception&) {
        return -1;
    }

    // reject messages larger than MAX_SIZE
    if (hdr.nMessageSize > MAX_SIZE)
        return -1;

    // switch state to reading message data
    in_data = true;

    return nCopy;
}

int CNetMessage::readData(const char *pch, unsigned int nBytes)
{
    unsigned int nRemaining = hdr.nMessageSize - nDataPos;
    unsigned int nCopy = std::min(nRemaining, nBytes);

    if (vRecv.size() < nDataPos + nCopy) {
        // Allocate up to 256 KiB ahead, but never more than the total message size.
        vRecv.resize(std::min(hdr.nMessageSize, nDataPos + nCopy + 256 * 1024));
    }

    hasher.Write((const unsigned char*)pch, nCopy);
    memcpy(&vRecv[nDataPos], pch, nCopy);
    nDataPos += nCopy;

    return nCopy;
}

const uint256& CNetMessage::GetMessageHash() const
{
    assert(complete());
    if (data_hash.IsNull())
        hasher.Finalize(data_hash.begin());
    return data_hash;
}









// requires LOCK(cs_vSend)
size_t CConnman::SocketSendData(CNode *pnode) const
{
    auto it = pnode->vSendMsg.begin();
    size_t nSentSize = 0;

    while (it != pnode->vSendMsg.end()) {
        const auto &data = *it;
        assert(data.size() > pnode->nSendOffset);
        int nBytes = 0;
        {
            LOCK(pnode->cs_hSocket);
            if (pnode->hSocket == INVALID_SOCKET)
                break;
            nBytes = send(pnode->hSocket, reinterpret_cast<const char*>(data.data()) + pnode->nSendOffset, data.size() - pnode->nSendOffset, MSG_NOSIGNAL | MSG_DONTWAIT);
        }
        if (nBytes > 0) {
            pnode->nLastSend = GetSystemTimeInSeconds();
            pnode->nSendBytes += nBytes;
            pnode->nSendOffset += nBytes;
            nSentSize += nBytes;
            if (pnode->nSendOffset == data.size()) {
                pnode->nSendOffset = 0;
                pnode->nSendSize -= data.size();
                pnode->fPauseSend = pnode->nSendSize > nSendBufferMaxSize;
                it++;
            } else {
                // could not send full message; stop sending more
                break;
            }
        } else {
            if (nBytes < 0) {
                // error
                int nErr = WSAGetLastError();
                if (nErr != WSAEWOULDBLOCK && nErr != WSAEMSGSIZE && nErr != WSAEINTR && nErr != WSAEINPROGRESS)
                {
                    LogPrintf("socket send error %s\n", NetworkErrorString(nErr));
                    pnode->CloseSocketDisconnect();
                }
            }
            // couldn't send anything at all
            break;
        }
    }

    if (it == pnode->vSendMsg.end()) {
        assert(pnode->nSendOffset == 0);
        assert(pnode->nSendSize == 0);
    }
    pnode->vSendMsg.erase(pnode->vSendMsg.begin(), it);
    return nSentSize;
}

struct NodeEvictionCandidate
{
    NodeId id;
    int64_t nTimeConnected;
    int64_t nMinPingUsecTime;
    int64_t nLastBlockTime;
    int64_t nLastTXTime;
    bool fRelevantServices;
    bool fRelayTxes;
    bool fBloomFilter;
    CAddress addr;
    uint64_t nKeyedNetGroup;
};

static bool ReverseCompareNodeMinPingTime(const NodeEvictionCandidate &a, const NodeEvictionCandidate &b)
{
    return a.nMinPingUsecTime > b.nMinPingUsecTime;
}

static bool ReverseCompareNodeTimeConnected(const NodeEvictionCandidate &a, const NodeEvictionCandidate &b)
{
    return a.nTimeConnected > b.nTimeConnected;
}

static bool CompareNetGroupKeyed(const NodeEvictionCandidate &a, const NodeEvictionCandidate &b) {
    return a.nKeyedNetGroup < b.nKeyedNetGroup;
}

static bool CompareNodeBlockTime(const NodeEvictionCandidate &a, const NodeEvictionCandidate &b)
{
    // There is a fall-through here because it is common for a node to have many peers which have not yet relayed a block.
    if (a.nLastBlockTime != b.nLastBlockTime) return a.nLastBlockTime < b.nLastBlockTime;
    if (a.fRelevantServices != b.fRelevantServices) return b.fRelevantServices;
    return a.nTimeConnected > b.nTimeConnected;
}

static bool CompareNodeTXTime(const NodeEvictionCandidate &a, const NodeEvictionCandidate &b)
{
    // There is a fall-through here because it is common for a node to have more than a few peers that have not yet relayed txn.
    if (a.nLastTXTime != b.nLastTXTime) return a.nLastTXTime < b.nLastTXTime;
    if (a.fRelayTxes != b.fRelayTxes) return b.fRelayTxes;
    if (a.fBloomFilter != b.fBloomFilter) return a.fBloomFilter;
    return a.nTimeConnected > b.nTimeConnected;
}

/** Try to find a connection to evict when the node is full.
 *  Extreme care must be taken to avoid opening the node to attacker
 *   triggered network partitioning.
 *  The strategy used here is to protect a small number of peers
 *   for each of several distinct characteristics which are difficult
 *   to forge.  In order to partition a node the attacker must be
 *   simultaneously better at all of them than honest peers.
 */
bool CConnman::AttemptToEvictConnection()
{
    std::vector<NodeEvictionCandidate> vEvictionCandidates;
    {
        LOCK(cs_vNodes);

        for (CNode *node : vNodes) {
            if (node->fWhitelisted)
                continue;
            if (!node->fInbound)
                continue;
            if (node->fDisconnect)
                continue;
            NodeEvictionCandidate candidate = {node->GetId(), node->nTimeConnected, node->nMinPingUsecTime,
                                               node->nLastBlockTime, node->nLastTXTime,
                                               (node->nServices & nRelevantServices) == nRelevantServices,
                                               node->fRelayTxes, node->pfilter != nullptr, node->addr, node->nKeyedNetGroup};
            vEvictionCandidates.push_back(candidate);
        }
    }

    if (vEvictionCandidates.empty()) return false;

    // Protect connections with certain characteristics

    // Deterministically select 4 peers to protect by netgroup.
    // An attacker cannot predict which netgroups will be protected
    std::sort(vEvictionCandidates.begin(), vEvictionCandidates.end(), CompareNetGroupKeyed);
    vEvictionCandidates.erase(vEvictionCandidates.end() - std::min(4, static_cast<int>(vEvictionCandidates.size())), vEvictionCandidates.end());

    if (vEvictionCandidates.empty()) return false;

    // Protect the 8 nodes with the lowest minimum ping time.
    // An attacker cannot manipulate this metric without physically moving nodes closer to the target.
    std::sort(vEvictionCandidates.begin(), vEvictionCandidates.end(), ReverseCompareNodeMinPingTime);
    vEvictionCandidates.erase(vEvictionCandidates.end() - std::min(8, static_cast<int>(vEvictionCandidates.size())), vEvictionCandidates.end());

    if (vEvictionCandidates.empty()) return false;

    // Protect 4 nodes that most recently sent us transactions.
    // An attacker cannot manipulate this metric without performing useful work.
    std::sort(vEvictionCandidates.begin(), vEvictionCandidates.end(), CompareNodeTXTime);
    vEvictionCandidates.erase(vEvictionCandidates.end() - std::min(4, static_cast<int>(vEvictionCandidates.size())), vEvictionCandidates.end());

    if (vEvictionCandidates.empty()) return false;

    // Protect 4 nodes that most recently sent us blocks.
    // An attacker cannot manipulate this metric without performing useful work.
    std::sort(vEvictionCandidates.begin(), vEvictionCandidates.end(), CompareNodeBlockTime);
    vEvictionCandidates.erase(vEvictionCandidates.end() - std::min(4, static_cast<int>(vEvictionCandidates.size())), vEvictionCandidates.end());

    if (vEvictionCandidates.empty()) return false;

    // Protect the half of the remaining nodes which have been connected the longest.
    // This replicates the non-eviction implicit behavior, and precludes attacks that start later.
    std::sort(vEvictionCandidates.begin(), vEvictionCandidates.end(), ReverseCompareNodeTimeConnected);
    vEvictionCandidates.erase(vEvictionCandidates.end() - static_cast<int>(vEvictionCandidates.size() / 2), vEvictionCandidates.end());

    if (vEvictionCandidates.empty()) return false;

    // Identify the network group with the most connections and youngest member.
    // (vEvictionCandidates is already sorted by reverse connect time)
    uint64_t naMostConnections;
    unsigned int nMostConnections = 0;
    int64_t nMostConnectionsTime = 0;
    std::map<uint64_t, std::vector<NodeEvictionCandidate> > mapNetGroupNodes;
    for (const NodeEvictionCandidate &node : vEvictionCandidates) {
        mapNetGroupNodes[node.nKeyedNetGroup].push_back(node);
        int64_t grouptime = mapNetGroupNodes[node.nKeyedNetGroup][0].nTimeConnected;
        size_t groupsize = mapNetGroupNodes[node.nKeyedNetGroup].size();

        if (groupsize > nMostConnections || (groupsize == nMostConnections && grouptime > nMostConnectionsTime)) {
            nMostConnections = groupsize;
            nMostConnectionsTime = grouptime;
            naMostConnections = node.nKeyedNetGroup;
        }
    }

    // Reduce to the network group with the most connections
    vEvictionCandidates = std::move(mapNetGroupNodes[naMostConnections]);

    // Disconnect from the network group with the most connections
    NodeId evicted = vEvictionCandidates.front().id;
    LOCK(cs_vNodes);
    for(std::vector<CNode*>::const_iterator it(vNodes.begin()); it != vNodes.end(); ++it) {
        if ((*it)->GetId() == evicted) {
            (*it)->fDisconnect = true;
            return true;
        }
    }
    return false;
}

void CConnman::AcceptConnection(const ListenSocket& hListenSocket) {
    struct sockaddr_storage sockaddr;
    socklen_t len = sizeof(sockaddr);
    SOCKET hSocket = accept(hListenSocket.socket, (struct sockaddr*)&sockaddr, &len);
    CAddress addr;
    int nInbound = 0;
    int nMaxInbound = nMaxConnections - (nMaxOutbound + nMaxFeeler);

    if (hSocket != INVALID_SOCKET) {
        if (!addr.SetSockAddr((const struct sockaddr*)&sockaddr)) {
            LogPrintf("Warning: Unknown socket family\n");
        }
    }

    bool whitelisted = hListenSocket.whitelisted || IsWhitelistedRange(addr);
    {
        LOCK(cs_vNodes);
        for (CNode* pnode : vNodes)
            if (pnode->fInbound)
                nInbound++;
    }

    if (hSocket == INVALID_SOCKET)
    {
        int nErr = WSAGetLastError();
        if (nErr != WSAEWOULDBLOCK)
            LogPrintf("socket error accept failed: %s\n", NetworkErrorString(nErr));
        return;
    }

    if (!fNetworkActive) {
        LogPrintf("connection from %s dropped: not accepting new connections\n", addr.ToString());
        CloseSocket(hSocket);
        return;
    }

    if (!IsSelectableSocket(hSocket))
    {
        LogPrintf("connection from %s dropped: non-selectable socket\n", addr.ToString());
        CloseSocket(hSocket);
        return;
    }

    // According to the internet TCP_NODELAY is not carried into accepted sockets
    // on all platforms.  Set it again here just to be sure.
    SetSocketNoDelay(hSocket);

    if (IsBanned(addr) && !whitelisted)
    {
        LogPrintf("connection from %s dropped (banned)\n", addr.ToString());
        CloseSocket(hSocket);
        return;
    }

    if (nInbound >= nMaxInbound)
    {
        if (!AttemptToEvictConnection()) {
            // No connection to evict, disconnect the new connection
            LogPrint(BCLog::NET, "failed to find an eviction candidate - connection dropped (full)\n");
            CloseSocket(hSocket);
            return;
        }
    }

    NodeId id = GetNewNodeId();
    uint64_t nonce = GetDeterministicRandomizer(RANDOMIZER_ID_LOCALHOSTNONCE).Write(id).Finalize();
    CAddress addr_bind = GetBindAddress(hSocket);

    CNode* pnode = new CNode(id, nLocalServices, GetBestHeight(), hSocket, addr, CalculateKeyedNetGroup(addr), nonce, addr_bind, "", true);
    pnode->AddRef();
    pnode->fWhitelisted = whitelisted;
    GetNodeSignals().InitializeNode(pnode, *this);

    LogPrint(BCLog::NET, "connection from %s accepted\n", addr.ToString());

    {
        LOCK(cs_vNodes);
        vNodes.push_back(pnode);
    }
}

void CConnman::ThreadSocketHandler()
{
    unsigned int nPrevNodeCount = 0;
    while (!interruptNet)
    {
        //
        // Disconnect nodes
        //
        {
            LOCK(cs_vNodes);
            // Disconnect unused nodes
            std::vector<CNode*> vNodesCopy = vNodes;
            for (CNode* pnode : vNodesCopy)
            {
                if (pnode->fDisconnect)
                {
                    // remove from vNodes
                    vNodes.erase(remove(vNodes.begin(), vNodes.end(), pnode), vNodes.end());

                    // release outbound grant (if any)
                    pnode->grantOutbound.Release();

                    // close socket and cleanup
                    pnode->CloseSocketDisconnect();

                    // hold in disconnected pool until all refs are released
                    pnode->Release();
                    vNodesDisconnected.push_back(pnode);
                }
            }
        }
        {
            // Delete disconnected nodes
            std::list<CNode*> vNodesDisconnectedCopy = vNodesDisconnected;
            for (CNode* pnode : vNodesDisconnectedCopy)
            {
                // wait until threads are done using it
                if (pnode->GetRefCount() <= 0) {
                    bool fDelete = false;
                    {
                        TRY_LOCK(pnode->cs_inventory, lockInv);
                        if (lockInv) {
                            TRY_LOCK(pnode->cs_vSend, lockSend);
                            if (lockSend) {
                                fDelete = true;
                            }
                        }
                    }
                    if (fDelete) {
                        vNodesDisconnected.remove(pnode);
                        DeleteNode(pnode);
                    }
                }
            }
        }
        size_t vNodesSize;
        {
            LOCK(cs_vNodes);
            vNodesSize = vNodes.size();
        }
        if(vNodesSize != nPrevNodeCount) {
            nPrevNodeCount = vNodesSize;
            if(clientInterface)
                clientInterface->NotifyNumConnectionsChanged(nPrevNodeCount);
        }

        //
        // Find which sockets have data to receive
        //
        struct timeval timeout;
        timeout.tv_sec  = 0;
        timeout.tv_usec = 50000; // frequency to poll pnode->vSend

        fd_set fdsetRecv;
        fd_set fdsetSend;
        fd_set fdsetError;
        FD_ZERO(&fdsetRecv);
        FD_ZERO(&fdsetSend);
        FD_ZERO(&fdsetError);
        SOCKET hSocketMax = 0;
        bool have_fds = false;

        for (const ListenSocket& hListenSocket : vhListenSocket) {
            FD_SET(hListenSocket.socket, &fdsetRecv);
            hSocketMax = std::max(hSocketMax, hListenSocket.socket);
            have_fds = true;
        }

        {
            LOCK(cs_vNodes);
            for (CNode* pnode : vNodes)
            {
                // Implement the following logic:
                // * If there is data to send, select() for sending data. As this only
                //   happens when optimistic write failed, we choose to first drain the
                //   write buffer in this case before receiving more. This avoids
                //   needlessly queueing received data, if the remote peer is not themselves
                //   receiving data. This means properly utilizing TCP flow control signalling.
                // * Otherwise, if there is space left in the receive buffer, select() for
                //   receiving data.
                // * Hand off all complete messages to the processor, to be handled without
                //   blocking here.

                bool select_recv = !pnode->fPauseRecv;
                bool select_send;
                {
                    LOCK(pnode->cs_vSend);
                    select_send = !pnode->vSendMsg.empty();
                }

                LOCK(pnode->cs_hSocket);
                if (pnode->hSocket == INVALID_SOCKET)
                    continue;

                FD_SET(pnode->hSocket, &fdsetError);
                hSocketMax = std::max(hSocketMax, pnode->hSocket);
                have_fds = true;

                if (select_send) {
                    FD_SET(pnode->hSocket, &fdsetSend);
                    continue;
                }
                if (select_recv) {
                    FD_SET(pnode->hSocket, &fdsetRecv);
                }
            }
        }

        int nSelect = select(have_fds ? hSocketMax + 1 : 0,
                             &fdsetRecv, &fdsetSend, &fdsetError, &timeout);
        if (interruptNet)
            return;

        if (nSelect == SOCKET_ERROR)
        {
            if (have_fds)
            {
                int nErr = WSAGetLastError();
                LogPrintf("socket select error %s\n", NetworkErrorString(nErr));
                for (unsigned int i = 0; i <= hSocketMax; i++)
                    FD_SET(i, &fdsetRecv);
            }
            FD_ZERO(&fdsetSend);
            FD_ZERO(&fdsetError);
            if (!interruptNet.sleep_for(std::chrono::milliseconds(timeout.tv_usec/1000)))
                return;
        }

        //
        // Accept new connections
        //
        for (const ListenSocket& hListenSocket : vhListenSocket)
        {
            if (hListenSocket.socket != INVALID_SOCKET && FD_ISSET(hListenSocket.socket, &fdsetRecv))
            {
                AcceptConnection(hListenSocket);
            }
        }

        //
        // Service each socket
        //
        std::vector<CNode*> vNodesCopy;
        {
            LOCK(cs_vNodes);
            vNodesCopy = vNodes;
            for (CNode* pnode : vNodesCopy)
                pnode->AddRef();
        }
        for (CNode* pnode : vNodesCopy)
        {
            if (interruptNet)
                return;

            //
            // Receive
            //
            bool recvSet = false;
            bool sendSet = false;
            bool errorSet = false;
            {
                LOCK(pnode->cs_hSocket);
                if (pnode->hSocket == INVALID_SOCKET)
                    continue;
                recvSet = FD_ISSET(pnode->hSocket, &fdsetRecv);
                sendSet = FD_ISSET(pnode->hSocket, &fdsetSend);
                errorSet = FD_ISSET(pnode->hSocket, &fdsetError);
            }
            if (recvSet || errorSet)
            {
                // typical socket buffer is 8K-64K
                char pchBuf[0x10000];
                int nBytes = 0;
                {
                    LOCK(pnode->cs_hSocket);
                    if (pnode->hSocket == INVALID_SOCKET)
                        continue;
                    nBytes = recv(pnode->hSocket, pchBuf, sizeof(pchBuf), MSG_DONTWAIT);
                }
                if (nBytes > 0)
                {
                    bool notify = false;
                    if (!pnode->ReceiveMsgBytes(pchBuf, nBytes, notify))
                        pnode->CloseSocketDisconnect();
                    RecordBytesRecv(nBytes);
                    if (notify) {
                        size_t nSizeAdded = 0;
                        auto it(pnode->vRecvMsg.begin());
                        for (; it != pnode->vRecvMsg.end(); ++it) {
                            if (!it->complete())
                                break;
                            nSizeAdded += it->vRecv.size() + CMessageHeader::HEADER_SIZE;
                        }
                        {
                            LOCK(pnode->cs_vProcessMsg);
                            pnode->vProcessMsg.splice(pnode->vProcessMsg.end(), pnode->vRecvMsg, pnode->vRecvMsg.begin(), it);
                            pnode->nProcessQueueSize += nSizeAdded;
                            pnode->fPauseRecv = pnode->nProcessQueueSize > nReceiveFloodSize;
                        }
                        WakeMessageHandler();
                    }
                }
                else if (nBytes == 0)
                {
                    // socket closed gracefully
                    if (!pnode->fDisconnect) {
                        LogPrint(BCLog::NET, "socket closed\n");
                    }
                    pnode->CloseSocketDisconnect();
                }
                else if (nBytes < 0)
                {
                    // error
                    int nErr = WSAGetLastError();
                    if (nErr != WSAEWOULDBLOCK && nErr != WSAEMSGSIZE && nErr != WSAEINTR && nErr != WSAEINPROGRESS)
                    {
                        if (!pnode->fDisconnect)
                            LogPrintf("socket recv error %s\n", NetworkErrorString(nErr));
                        pnode->CloseSocketDisconnect();
                    }
                }
            }

            //
            // Send
            //
            if (sendSet)
            {
                LOCK(pnode->cs_vSend);
                size_t nBytes = SocketSendData(pnode);
                if (nBytes) {
                    RecordBytesSent(nBytes);
                }
            }

            //
            // Inactivity checking
            //
            int64_t nTime = GetSystemTimeInSeconds();
            if (nTime - pnode->nTimeConnected > 60)
            {
                if (pnode->nLastRecv == 0 || pnode->nLastSend == 0)
                {
                    LogPrint(BCLog::NET, "socket no message in first 60 seconds, %d %d from %d\n", pnode->nLastRecv != 0, pnode->nLastSend != 0, pnode->GetId());
                    pnode->fDisconnect = true;
                }
                else if (nTime - pnode->nLastSend > TIMEOUT_INTERVAL)
                {
                    LogPrintf("socket sending timeout: %is\n", nTime - pnode->nLastSend);
                    pnode->fDisconnect = true;
                }
                else if (nTime - pnode->nLastRecv > (pnode->nVersion > BIP0031_VERSION ? TIMEOUT_INTERVAL : 90*60))
                {
                    LogPrintf("socket receive timeout: %is\n", nTime - pnode->nLastRecv);
                    pnode->fDisconnect = true;
                }
                else if (pnode->nPingNonceSent && pnode->nPingUsecStart + TIMEOUT_INTERVAL * 1000000 < GetTimeMicros())
                {
                    LogPrintf("ping timeout: %fs\n", 0.000001 * (GetTimeMicros() - pnode->nPingUsecStart));
                    pnode->fDisconnect = true;
                }
                else if (!pnode->fSuccessfullyConnected)
                {
                    LogPrintf("version handshake timeout from %d\n", pnode->GetId());
                    pnode->fDisconnect = true;
                }
            }
        }
        {
            LOCK(cs_vNodes);
            for (CNode* pnode : vNodesCopy)
                pnode->Release();
        }
    }
}

void CConnman::WakeMessageHandler()
{
    {
        std::lock_guard<std::mutex> lock(mutexMsgProc);
        fMsgProcWake = true;
    }
    condMsgProc.notify_one();
}






#ifdef USE_UPNP
void ThreadMapPort()
{
    std::string port = strprintf("%u", GetListenPort());
    const char * multicastif = 0;
    const char * minissdpdpath = 0;
    struct UPNPDev * devlist = 0;
    char lanaddr[64];

#ifndef UPNPDISCOVER_SUCCESS
    /* miniupnpc 1.5 */
    devlist = upnpDiscover(2000, multicastif, minissdpdpath, 0);
#elif MINIUPNPC_API_VERSION < 14
    /* miniupnpc 1.6 */
    int error = 0;
    devlist = upnpDiscover(2000, multicastif, minissdpdpath, 0, 0, &error);
#else
    /* miniupnpc 1.9.20150730 */
    int error = 0;
    devlist = upnpDiscover(2000, multicastif, minissdpdpath, 0, 0, 2, &error);
#endif

    struct UPNPUrls urls;
    struct IGDdatas data;
    int r;

    r = UPNP_GetValidIGD(devlist, &urls, &data, lanaddr, sizeof(lanaddr));
    if (r == 1)
    {
        if (fDiscover) {
            char externalIPAddress[40];
            r = UPNP_GetExternalIPAddress(urls.controlURL, data.first.servicetype, externalIPAddress);
            if(r != UPNPCOMMAND_SUCCESS)
                LogPrintf("UPnP: GetExternalIPAddress() returned %d\n", r);
            else
            {
                if(externalIPAddress[0])
                {
                    CNetAddr resolved;
                    if(LookupHost(externalIPAddress, resolved, false)) {
                        LogPrintf("UPnP: ExternalIPAddress = %s\n", resolved.ToString().c_str());
                        AddLocal(resolved, LOCAL_UPNP);
                    }
                }
                else
                    LogPrintf("UPnP: GetExternalIPAddress failed.\n");
            }
        }

        std::string strDesc = "Bitcoin " + FormatFullVersion();

        try {
            while (true) {
#ifndef UPNPDISCOVER_SUCCESS
                /* miniupnpc 1.5 */
                r = UPNP_AddPortMapping(urls.controlURL, data.first.servicetype,
                                    port.c_str(), port.c_str(), lanaddr, strDesc.c_str(), "TCP", 0);
#else
                /* miniupnpc 1.6 */
                r = UPNP_AddPortMapping(urls.controlURL, data.first.servicetype,
                                    port.c_str(), port.c_str(), lanaddr, strDesc.c_str(), "TCP", 0, "0");
#endif

                if(r!=UPNPCOMMAND_SUCCESS)
                    LogPrintf("AddPortMapping(%s, %s, %s) failed with code %d (%s)\n",
                        port, port, lanaddr, r, strupnperror(r));
                else
                    LogPrintf("UPnP Port Mapping successful.\n");

                MilliSleep(20*60*1000); // Refresh every 20 minutes
            }
        }
        catch (const boost::thread_interrupted&)
        {
            r = UPNP_DeletePortMapping(urls.controlURL, data.first.servicetype, port.c_str(), "TCP", 0);
            LogPrintf("UPNP_DeletePortMapping() returned: %d\n", r);
            freeUPNPDevlist(devlist); devlist = 0;
            FreeUPNPUrls(&urls);
            throw;
        }
    } else {
        LogPrintf("No valid UPnP IGDs found\n");
        freeUPNPDevlist(devlist); devlist = 0;
        if (r != 0)
            FreeUPNPUrls(&urls);
    }
}

void MapPort(bool fUseUPnP)
{
    static boost::thread* upnp_thread = nullptr;

    if (fUseUPnP)
    {
        if (upnp_thread) {
            upnp_thread->interrupt();
            upnp_thread->join();
            delete upnp_thread;
        }
        upnp_thread = new boost::thread(boost::bind(&TraceThread<void (*)()>, "upnp", &ThreadMapPort));
    }
    else if (upnp_thread) {
        upnp_thread->interrupt();
        upnp_thread->join();
        delete upnp_thread;
        upnp_thread = nullptr;
    }
}

#else
void MapPort(bool)
{
    // Intentionally left blank.
}
#endif






static std::string GetDNSHost(const CDNSSeedData& data, ServiceFlags* requiredServiceBits)
{
    //use default host for non-filter-capable seeds or if we use the default service bits (NODE_NETWORK)
    if (!data.supportsServiceBitsFiltering || *requiredServiceBits == NODE_NETWORK) {
        *requiredServiceBits = NODE_NETWORK;
        return data.host;
    }

    // See chainparams.cpp, most dnsseeds only support one or two possible servicebits hostnames
    return strprintf("x%x.%s", *requiredServiceBits, data.host);
}


void CConnman::ThreadDNSAddressSeed()
{
    // goal: only query DNS seeds if address need is acute
    // Avoiding DNS seeds when we don't need them improves user privacy by
    //  creating fewer identifying DNS requests, reduces trust by giving seeds
    //  less influence on the network topology, and reduces traffic to the seeds.
    if ((addrman.size() > 0) &&
        (!gArgs.GetBoolArg("-forcednsseed", DEFAULT_FORCEDNSSEED))) {
        if (!interruptNet.sleep_for(std::chrono::seconds(11)))
            return;

        LOCK(cs_vNodes);
        int nRelevant = 0;
        for (auto pnode : vNodes) {
            nRelevant += pnode->fSuccessfullyConnected && ((pnode->nServices & nRelevantServices) == nRelevantServices);
        }
        if (nRelevant >= 2) {
            LogPrintf("P2P peers available. Skipped DNS seeding.\n");
            return;
        }
    }

    const std::vector<CDNSSeedData> &vSeeds = Params().DNSSeeds();
    int found = 0;

    LogPrintf("Loading addresses from DNS seeds (could take a while)\n");

<<<<<<< HEAD
    BOOST_FOREACH(const CDNSSeedData &seed, vSeeds) {
=======
    for (const CDNSSeedData &seed : vSeeds) {
>>>>>>> 3751912e
        if (interruptNet) {
            return;
        }
        if (HaveNameProxy()) {
            AddOneShot(seed.host);
        } else {
            std::vector<CNetAddr> vIPs;
            std::vector<CAddress> vAdd;
            ServiceFlags requiredServiceBits = nRelevantServices;
            std::string host = GetDNSHost(seed, &requiredServiceBits);
            CNetAddr resolveSource;
            if (!resolveSource.SetInternal(host)) {
                continue;
            }
            if (LookupHost(host.c_str(), vIPs, 0, true))
            {
                for (const CNetAddr& ip : vIPs)
                {
                    int nOneDay = 24*3600;
                    CAddress addr = CAddress(CService(ip, Params().GetDefaultPort()), requiredServiceBits);
                    addr.nTime = GetTime() - 3*nOneDay - GetRand(4*nOneDay); // use a random age between 3 and 7 days old
                    vAdd.push_back(addr);
                    found++;
                }
<<<<<<< HEAD
            }
            if (interruptNet) {
                return;
            }
            // TODO: The seed name resolve may fail, yielding an IP of [::], which results in
            // addrman assigning the same source to results from different seeds.
            // This should switch to a hard-coded stable dummy IP for each seed name, so that the
            // resolve is not required at all.
            if (!vIPs.empty()) {
                CService seedSource;
                Lookup(seed.name.c_str(), seedSource, 0, true);
                addrman.Add(vAdd, seedSource);
=======
                addrman.Add(vAdd, resolveSource);
>>>>>>> 3751912e
            }
        }
    }

    LogPrintf("%d addresses found from DNS seeds\n", found);
}












void CConnman::DumpAddresses()
{
    int64_t nStart = GetTimeMillis();

    CAddrDB adb;
    adb.Write(addrman);

    LogPrint(BCLog::NET, "Flushed %d addresses to peers.dat  %dms\n",
           addrman.size(), GetTimeMillis() - nStart);
}

void CConnman::DumpData()
{
    DumpAddresses();
    DumpBanlist();
}

void CConnman::ProcessOneShot()
{
    std::string strDest;
    {
        LOCK(cs_vOneShots);
        if (vOneShots.empty())
            return;
        strDest = vOneShots.front();
        vOneShots.pop_front();
    }
    CAddress addr;
    CSemaphoreGrant grant(*semOutbound, true);
    if (grant) {
        if (!OpenNetworkConnection(addr, false, &grant, strDest.c_str(), true))
            AddOneShot(strDest);
    }
}

void CConnman::ThreadOpenConnections()
{
    // Connect to specific addresses
    if (gArgs.IsArgSet("-connect"))
    {
        for (int64_t nLoop = 0;; nLoop++)
        {
            ProcessOneShot();
            for (const std::string& strAddr : gArgs.GetArgs("-connect"))
            {
                CAddress addr(CService(), NODE_NONE);
                OpenNetworkConnection(addr, false, nullptr, strAddr.c_str());
                for (int i = 0; i < 10 && i < nLoop; i++)
                {
                    if (!interruptNet.sleep_for(std::chrono::milliseconds(500)))
                        return;
                }
            }
            if (!interruptNet.sleep_for(std::chrono::milliseconds(500)))
                return;
        }
    }

    // Initiate network connections
    int64_t nStart = GetTime();

    // Minimum time before next feeler connection (in microseconds).
    int64_t nNextFeeler = PoissonNextSend(nStart*1000*1000, FEELER_INTERVAL);
    while (!interruptNet)
    {
        ProcessOneShot();

        if (!interruptNet.sleep_for(std::chrono::milliseconds(500)))
            return;

        CSemaphoreGrant grant(*semOutbound);
        if (interruptNet)
            return;

        // Add seed nodes if DNS seeds are all down (an infrastructure attack?).
        if (addrman.size() == 0 && (GetTime() - nStart > 60)) {
            static bool done = false;
            if (!done) {
                LogPrintf("Adding fixed seed nodes as DNS doesn't seem to be available.\n");
                CNetAddr local;
                local.SetInternal("fixedseeds");
                addrman.Add(convertSeed6(Params().FixedSeeds()), local);
                done = true;
            }
        }

        //
        // Choose an address to connect to based on most recently seen
        //
        CAddress addrConnect;

        // Only connect out to one peer per network group (/16 for IPv4).
        // Do this here so we don't have to critsect vNodes inside mapAddresses critsect.
        int nOutbound = 0;
        int nOutboundRelevant = 0;
        std::set<std::vector<unsigned char> > setConnected;
        {
            LOCK(cs_vNodes);
            for (CNode* pnode : vNodes) {
                if (!pnode->fInbound && !pnode->fAddnode) {

                    // Count the peers that have all relevant services
                    if (pnode->fSuccessfullyConnected && !pnode->fFeeler && ((pnode->nServices & nRelevantServices) == nRelevantServices)) {
                        nOutboundRelevant++;
                    }
                    // Netgroups for inbound and addnode peers are not excluded because our goal here
                    // is to not use multiple of our limited outbound slots on a single netgroup
                    // but inbound and addnode peers do not use our outbound slots.  Inbound peers
                    // also have the added issue that they're attacker controlled and could be used
                    // to prevent us from connecting to particular hosts if we used them here.
                    setConnected.insert(pnode->addr.GetGroup());
                    nOutbound++;
                }
            }
        }

        // Feeler Connections
        //
        // Design goals:
        //  * Increase the number of connectable addresses in the tried table.
        //
        // Method:
        //  * Choose a random address from new and attempt to connect to it if we can connect
        //    successfully it is added to tried.
        //  * Start attempting feeler connections only after node finishes making outbound
        //    connections.
        //  * Only make a feeler connection once every few minutes.
        //
        bool fFeeler = false;
        if (nOutbound >= nMaxOutbound) {
            int64_t nTime = GetTimeMicros(); // The current time right now (in microseconds).
            if (nTime > nNextFeeler) {
                nNextFeeler = PoissonNextSend(nTime, FEELER_INTERVAL);
                fFeeler = true;
            } else {
                continue;
            }
        }

        int64_t nANow = GetAdjustedTime();
        int nTries = 0;
        while (!interruptNet)
        {
            CAddrInfo addr = addrman.Select(fFeeler);

            // if we selected an invalid address, restart
            if (!addr.IsValid() || setConnected.count(addr.GetGroup()) || IsLocal(addr))
                break;

            // If we didn't find an appropriate destination after trying 100 addresses fetched from addrman,
            // stop this loop, and let the outer loop run again (which sleeps, adds seed nodes, recalculates
            // already-connected network ranges, ...) before trying new addrman addresses.
            nTries++;
            if (nTries > 100)
                break;

            if (IsLimited(addr))
                continue;

            // only connect to full nodes
            if ((addr.nServices & REQUIRED_SERVICES) != REQUIRED_SERVICES)
                continue;

            // only consider very recently tried nodes after 30 failed attempts
            if (nANow - addr.nLastTry < 600 && nTries < 30)
                continue;

            // only consider nodes missing relevant services after 40 failed attempts and only if less than half the outbound are up.
            ServiceFlags nRequiredServices = nRelevantServices;
            if (nTries >= 40 && nOutbound < (nMaxOutbound >> 1)) {
                nRequiredServices = REQUIRED_SERVICES;
            }

            if ((addr.nServices & nRequiredServices) != nRequiredServices) {
                continue;
            }

            // do not allow non-default ports, unless after 50 invalid addresses selected already
            if (addr.GetPort() != Params().GetDefaultPort() && nTries < 50)
                continue;

            addrConnect = addr;

            // regardless of the services assumed to be available, only require the minimum if half or more outbound have relevant services
            if (nOutboundRelevant >= (nMaxOutbound >> 1)) {
                addrConnect.nServices = REQUIRED_SERVICES;
            } else {
                addrConnect.nServices = nRequiredServices;
            }
            break;
        }

        if (addrConnect.IsValid()) {

            if (fFeeler) {
                // Add small amount of random noise before connection to avoid synchronization.
                int randsleep = GetRandInt(FEELER_SLEEP_WINDOW * 1000);
                if (!interruptNet.sleep_for(std::chrono::milliseconds(randsleep)))
                    return;
                LogPrint(BCLog::NET, "Making feeler connection to %s\n", addrConnect.ToString());
            }

            OpenNetworkConnection(addrConnect, (int)setConnected.size() >= std::min(nMaxConnections - 1, 2), &grant, nullptr, false, fFeeler);
        }
    }
}

std::vector<AddedNodeInfo> CConnman::GetAddedNodeInfo()
{
    std::vector<AddedNodeInfo> ret;

    std::list<std::string> lAddresses(0);
    {
        LOCK(cs_vAddedNodes);
        ret.reserve(vAddedNodes.size());
        for (const std::string& strAddNode : vAddedNodes)
            lAddresses.push_back(strAddNode);
    }


    // Build a map of all already connected addresses (by IP:port and by name) to inbound/outbound and resolved CService
    std::map<CService, bool> mapConnected;
    std::map<std::string, std::pair<bool, CService>> mapConnectedByName;
    {
        LOCK(cs_vNodes);
        for (const CNode* pnode : vNodes) {
            if (pnode->addr.IsValid()) {
                mapConnected[pnode->addr] = pnode->fInbound;
            }
            std::string addrName = pnode->GetAddrName();
            if (!addrName.empty()) {
                mapConnectedByName[std::move(addrName)] = std::make_pair(pnode->fInbound, static_cast<const CService&>(pnode->addr));
            }
        }
    }

    for (const std::string& strAddNode : lAddresses) {
        CService service(LookupNumeric(strAddNode.c_str(), Params().GetDefaultPort()));
        if (service.IsValid()) {
            // strAddNode is an IP:port
            auto it = mapConnected.find(service);
            if (it != mapConnected.end()) {
                ret.push_back(AddedNodeInfo{strAddNode, service, true, it->second});
            } else {
                ret.push_back(AddedNodeInfo{strAddNode, CService(), false, false});
            }
        } else {
            // strAddNode is a name
            auto it = mapConnectedByName.find(strAddNode);
            if (it != mapConnectedByName.end()) {
                ret.push_back(AddedNodeInfo{strAddNode, it->second.second, true, it->second.first});
            } else {
                ret.push_back(AddedNodeInfo{strAddNode, CService(), false, false});
            }
        }
    }

    return ret;
}

void CConnman::ThreadOpenAddedConnections()
{
    {
        LOCK(cs_vAddedNodes);
        vAddedNodes = gArgs.GetArgs("-addnode");
    }

    while (true)
    {
        CSemaphoreGrant grant(*semAddnode);
        std::vector<AddedNodeInfo> vInfo = GetAddedNodeInfo();
        bool tried = false;
        for (const AddedNodeInfo& info : vInfo) {
            if (!info.fConnected) {
                if (!grant.TryAcquire()) {
                    // If we've used up our semaphore and need a new one, lets not wait here since while we are waiting
                    // the addednodeinfo state might change.
                    break;
                }
                // If strAddedNode is an IP/port, decode it immediately, so
                // OpenNetworkConnection can detect existing connections to that IP/port.
                tried = true;
                CService service(LookupNumeric(info.strAddedNode.c_str(), Params().GetDefaultPort()));
                OpenNetworkConnection(CAddress(service, NODE_NONE), false, &grant, info.strAddedNode.c_str(), false, false, true);
                if (!interruptNet.sleep_for(std::chrono::milliseconds(500)))
                    return;
            }
        }
        // Retry every 60 seconds if a connection was attempted, otherwise two seconds
        if (!interruptNet.sleep_for(std::chrono::seconds(tried ? 60 : 2)))
            return;
    }
}

// if successful, this moves the passed grant to the constructed node
bool CConnman::OpenNetworkConnection(const CAddress& addrConnect, bool fCountFailure, CSemaphoreGrant *grantOutbound, const char *pszDest, bool fOneShot, bool fFeeler, bool fAddnode)
{
    //
    // Initiate outbound network connection
    //
    if (interruptNet) {
        return false;
    }
    if (!fNetworkActive) {
        return false;
    }
    if (!pszDest) {
        if (IsLocal(addrConnect) ||
            FindNode((CNetAddr)addrConnect) || IsBanned(addrConnect) ||
            FindNode(addrConnect.ToStringIPPort()))
            return false;
    } else if (FindNode(std::string(pszDest)))
        return false;

    CNode* pnode = ConnectNode(addrConnect, pszDest, fCountFailure);

    if (!pnode)
        return false;
    if (grantOutbound)
        grantOutbound->MoveTo(pnode->grantOutbound);
    if (fOneShot)
        pnode->fOneShot = true;
    if (fFeeler)
        pnode->fFeeler = true;
    if (fAddnode)
        pnode->fAddnode = true;

    GetNodeSignals().InitializeNode(pnode, *this);
    {
        LOCK(cs_vNodes);
        vNodes.push_back(pnode);
    }

    return true;
}

void CConnman::ThreadMessageHandler()
{
    while (!flagInterruptMsgProc)
    {
        std::vector<CNode*> vNodesCopy;
        {
            LOCK(cs_vNodes);
            vNodesCopy = vNodes;
            for (CNode* pnode : vNodesCopy) {
                pnode->AddRef();
            }
        }

        bool fMoreWork = false;

        for (CNode* pnode : vNodesCopy)
        {
            if (pnode->fDisconnect)
                continue;

            // Receive messages
            bool fMoreNodeWork = GetNodeSignals().ProcessMessages(pnode, *this, flagInterruptMsgProc);
            fMoreWork |= (fMoreNodeWork && !pnode->fPauseSend);
            if (flagInterruptMsgProc)
                return;

            // Send messages
            {
                LOCK(pnode->cs_sendProcessing);
                GetNodeSignals().SendMessages(pnode, *this, flagInterruptMsgProc);
            }
            if (flagInterruptMsgProc)
                return;
        }

        {
            LOCK(cs_vNodes);
            for (CNode* pnode : vNodesCopy)
                pnode->Release();
        }

        std::unique_lock<std::mutex> lock(mutexMsgProc);
        if (!fMoreWork) {
            condMsgProc.wait_until(lock, std::chrono::steady_clock::now() + std::chrono::milliseconds(100), [this] { return fMsgProcWake; });
        }
        fMsgProcWake = false;
    }
}






bool CConnman::BindListenPort(const CService &addrBind, std::string& strError, bool fWhitelisted)
{
    strError = "";
    int nOne = 1;

    // Create socket for listening for incoming connections
    struct sockaddr_storage sockaddr;
    socklen_t len = sizeof(sockaddr);
    if (!addrBind.GetSockAddr((struct sockaddr*)&sockaddr, &len))
    {
        strError = strprintf("Error: Bind address family for %s not supported", addrBind.ToString());
        LogPrintf("%s\n", strError);
        return false;
    }

    SOCKET hListenSocket = socket(((struct sockaddr*)&sockaddr)->sa_family, SOCK_STREAM, IPPROTO_TCP);
    if (hListenSocket == INVALID_SOCKET)
    {
        strError = strprintf("Error: Couldn't open socket for incoming connections (socket returned error %s)", NetworkErrorString(WSAGetLastError()));
        LogPrintf("%s\n", strError);
        return false;
    }
    if (!IsSelectableSocket(hListenSocket))
    {
        strError = "Error: Couldn't create a listenable socket for incoming connections";
        LogPrintf("%s\n", strError);
        return false;
    }


#ifndef WIN32
#ifdef SO_NOSIGPIPE
    // Different way of disabling SIGPIPE on BSD
    setsockopt(hListenSocket, SOL_SOCKET, SO_NOSIGPIPE, (void*)&nOne, sizeof(int));
#endif
    // Allow binding if the port is still in TIME_WAIT state after
    // the program was closed and restarted.
    setsockopt(hListenSocket, SOL_SOCKET, SO_REUSEADDR, (void*)&nOne, sizeof(int));
    // Disable Nagle's algorithm
    setsockopt(hListenSocket, IPPROTO_TCP, TCP_NODELAY, (void*)&nOne, sizeof(int));
#else
    setsockopt(hListenSocket, SOL_SOCKET, SO_REUSEADDR, (const char*)&nOne, sizeof(int));
    setsockopt(hListenSocket, IPPROTO_TCP, TCP_NODELAY, (const char*)&nOne, sizeof(int));
#endif

    // Set to non-blocking, incoming connections will also inherit this
    if (!SetSocketNonBlocking(hListenSocket, true)) {
        CloseSocket(hListenSocket);
        strError = strprintf("BindListenPort: Setting listening socket to non-blocking failed, error %s\n", NetworkErrorString(WSAGetLastError()));
        LogPrintf("%s\n", strError);
        return false;
    }

    // some systems don't have IPV6_V6ONLY but are always v6only; others do have the option
    // and enable it by default or not. Try to enable it, if possible.
    if (addrBind.IsIPv6()) {
#ifdef IPV6_V6ONLY
#ifdef WIN32
        setsockopt(hListenSocket, IPPROTO_IPV6, IPV6_V6ONLY, (const char*)&nOne, sizeof(int));
#else
        setsockopt(hListenSocket, IPPROTO_IPV6, IPV6_V6ONLY, (void*)&nOne, sizeof(int));
#endif
#endif
#ifdef WIN32
        int nProtLevel = PROTECTION_LEVEL_UNRESTRICTED;
        setsockopt(hListenSocket, IPPROTO_IPV6, IPV6_PROTECTION_LEVEL, (const char*)&nProtLevel, sizeof(int));
#endif
    }

    if (::bind(hListenSocket, (struct sockaddr*)&sockaddr, len) == SOCKET_ERROR)
    {
        int nErr = WSAGetLastError();
        if (nErr == WSAEADDRINUSE)
            strError = strprintf(_("Unable to bind to %s on this computer. %s is probably already running."), addrBind.ToString(), _(PACKAGE_NAME));
        else
            strError = strprintf(_("Unable to bind to %s on this computer (bind returned error %s)"), addrBind.ToString(), NetworkErrorString(nErr));
        LogPrintf("%s\n", strError);
        CloseSocket(hListenSocket);
        return false;
    }
    LogPrintf("Bound to %s\n", addrBind.ToString());

    // Listen for incoming connections
    if (listen(hListenSocket, SOMAXCONN) == SOCKET_ERROR)
    {
        strError = strprintf(_("Error: Listening for incoming connections failed (listen returned error %s)"), NetworkErrorString(WSAGetLastError()));
        LogPrintf("%s\n", strError);
        CloseSocket(hListenSocket);
        return false;
    }

    vhListenSocket.push_back(ListenSocket(hListenSocket, fWhitelisted));

    if (addrBind.IsRoutable() && fDiscover && !fWhitelisted)
        AddLocal(addrBind, LOCAL_BIND);

    return true;
}

void Discover(boost::thread_group& threadGroup)
{
    if (!fDiscover)
        return;

#ifdef WIN32
    // Get local host IP
    char pszHostName[256] = "";
    if (gethostname(pszHostName, sizeof(pszHostName)) != SOCKET_ERROR)
    {
        std::vector<CNetAddr> vaddr;
        if (LookupHost(pszHostName, vaddr, 0, true))
        {
            for (const CNetAddr &addr : vaddr)
            {
                if (AddLocal(addr, LOCAL_IF))
                    LogPrintf("%s: %s - %s\n", __func__, pszHostName, addr.ToString());
            }
        }
    }
#else
    // Get local host ip
    struct ifaddrs* myaddrs;
    if (getifaddrs(&myaddrs) == 0)
    {
        for (struct ifaddrs* ifa = myaddrs; ifa != nullptr; ifa = ifa->ifa_next)
        {
            if (ifa->ifa_addr == nullptr) continue;
            if ((ifa->ifa_flags & IFF_UP) == 0) continue;
            if (strcmp(ifa->ifa_name, "lo") == 0) continue;
            if (strcmp(ifa->ifa_name, "lo0") == 0) continue;
            if (ifa->ifa_addr->sa_family == AF_INET)
            {
                struct sockaddr_in* s4 = (struct sockaddr_in*)(ifa->ifa_addr);
                CNetAddr addr(s4->sin_addr);
                if (AddLocal(addr, LOCAL_IF))
                    LogPrintf("%s: IPv4 %s: %s\n", __func__, ifa->ifa_name, addr.ToString());
            }
            else if (ifa->ifa_addr->sa_family == AF_INET6)
            {
                struct sockaddr_in6* s6 = (struct sockaddr_in6*)(ifa->ifa_addr);
                CNetAddr addr(s6->sin6_addr);
                if (AddLocal(addr, LOCAL_IF))
                    LogPrintf("%s: IPv6 %s: %s\n", __func__, ifa->ifa_name, addr.ToString());
            }
        }
        freeifaddrs(myaddrs);
    }
#endif
}

void CConnman::SetNetworkActive(bool active)
{
    LogPrint(BCLog::NET, "SetNetworkActive: %s\n", active);

    if (fNetworkActive == active) {
        return;
    }

    fNetworkActive = active;

    if (!fNetworkActive) {
        LOCK(cs_vNodes);
        // Close sockets to all nodes
        for (CNode* pnode : vNodes) {
            pnode->CloseSocketDisconnect();
        }
    }

    uiInterface.NotifyNetworkActiveChanged(fNetworkActive);
}

CConnman::CConnman(uint64_t nSeed0In, uint64_t nSeed1In) : nSeed0(nSeed0In), nSeed1(nSeed1In)
{
    fNetworkActive = true;
    setBannedIsDirty = false;
    fAddressesInitialized = false;
    nLastNodeId = 0;
    nSendBufferMaxSize = 0;
    nReceiveFloodSize = 0;
    semOutbound = nullptr;
    semAddnode = nullptr;
    flagInterruptMsgProc = false;

    Options connOptions;
    Init(connOptions);
}

NodeId CConnman::GetNewNodeId()
{
    return nLastNodeId.fetch_add(1, std::memory_order_relaxed);
}


bool CConnman::Bind(const CService &addr, unsigned int flags) {
    if (!(flags & BF_EXPLICIT) && IsLimited(addr))
        return false;
    std::string strError;
    if (!BindListenPort(addr, strError, (flags & BF_WHITELIST) != 0)) {
        if ((flags & BF_REPORT_ERROR) && clientInterface) {
            clientInterface->ThreadSafeMessageBox(strError, "", CClientUIInterface::MSG_ERROR);
        }
        return false;
    }
    return true;
}

bool CConnman::InitBinds(const std::vector<CService>& binds, const std::vector<CService>& whiteBinds) {
    bool fBound = false;
    for (const auto& addrBind : binds) {
        fBound |= Bind(addrBind, (BF_EXPLICIT | BF_REPORT_ERROR));
    }
    for (const auto& addrBind : whiteBinds) {
        fBound |= Bind(addrBind, (BF_EXPLICIT | BF_REPORT_ERROR | BF_WHITELIST));
    }
    if (binds.empty() && whiteBinds.empty()) {
        struct in_addr inaddr_any;
        inaddr_any.s_addr = INADDR_ANY;
        fBound |= Bind(CService(in6addr_any, GetListenPort()), BF_NONE);
        fBound |= Bind(CService(inaddr_any, GetListenPort()), !fBound ? BF_REPORT_ERROR : BF_NONE);
    }
    return fBound;
}

bool CConnman::Start(CScheduler& scheduler, const Options& connOptions)
{
    Init(connOptions);

    nTotalBytesRecv = 0;
    nTotalBytesSent = 0;
    nMaxOutboundTotalBytesSentInCycle = 0;
    nMaxOutboundCycleStartTime = 0;

    if (fListen && !InitBinds(connOptions.vBinds, connOptions.vWhiteBinds)) {
        if (clientInterface) {
            clientInterface->ThreadSafeMessageBox(
                _("Failed to listen on any port. Use -listen=0 if you want this."),
                "", CClientUIInterface::MSG_ERROR);
        }
        return false;
    }

    for (const auto& strDest : connOptions.vSeedNodes) {
        AddOneShot(strDest);
    }

    if (clientInterface) {
        clientInterface->InitMessage(_("Loading P2P addresses..."));
    }
    // Load addresses from peers.dat
    int64_t nStart = GetTimeMillis();
    {
        CAddrDB adb;
        if (adb.Read(addrman))
            LogPrintf("Loaded %i addresses from peers.dat  %dms\n", addrman.size(), GetTimeMillis() - nStart);
        else {
            addrman.Clear(); // Addrman can be in an inconsistent state after failure, reset it
            LogPrintf("Invalid or missing peers.dat; recreating\n");
            DumpAddresses();
        }
    }
    if (clientInterface)
        clientInterface->InitMessage(_("Loading banlist..."));
    // Load addresses from banlist.dat
    nStart = GetTimeMillis();
    CBanDB bandb;
    banmap_t banmap;
    if (bandb.Read(banmap)) {
        SetBanned(banmap); // thread save setter
        SetBannedSetDirty(false); // no need to write down, just read data
        SweepBanned(); // sweep out unused entries

        LogPrint(BCLog::NET, "Loaded %d banned node ips/subnets from banlist.dat  %dms\n",
            banmap.size(), GetTimeMillis() - nStart);
    } else {
        LogPrintf("Invalid or missing banlist.dat; recreating\n");
        SetBannedSetDirty(true); // force write
        DumpBanlist();
    }

    uiInterface.InitMessage(_("Starting network threads..."));

    fAddressesInitialized = true;

    if (semOutbound == nullptr) {
        // initialize semaphore
        semOutbound = new CSemaphore(std::min((nMaxOutbound + nMaxFeeler), nMaxConnections));
    }
    if (semAddnode == nullptr) {
        // initialize semaphore
        semAddnode = new CSemaphore(nMaxAddnode);
    }

    //
    // Start threads
    //
    InterruptSocks5(false);
    interruptNet.reset();
    flagInterruptMsgProc = false;

    {
        std::unique_lock<std::mutex> lock(mutexMsgProc);
        fMsgProcWake = false;
    }

    // Send and receive from sockets, accept connections
    threadSocketHandler = std::thread(&TraceThread<std::function<void()> >, "net", std::function<void()>(std::bind(&CConnman::ThreadSocketHandler, this)));

    if (!gArgs.GetBoolArg("-dnsseed", true))
        LogPrintf("DNS seeding disabled\n");
    else
        threadDNSAddressSeed = std::thread(&TraceThread<std::function<void()> >, "dnsseed", std::function<void()>(std::bind(&CConnman::ThreadDNSAddressSeed, this)));

    // Initiate outbound connections from -addnode
    threadOpenAddedConnections = std::thread(&TraceThread<std::function<void()> >, "addcon", std::function<void()>(std::bind(&CConnman::ThreadOpenAddedConnections, this)));

    // Initiate outbound connections unless connect=0
    if (!gArgs.IsArgSet("-connect") || gArgs.GetArgs("-connect").size() != 1 || gArgs.GetArgs("-connect")[0] != "0")
        threadOpenConnections = std::thread(&TraceThread<std::function<void()> >, "opencon", std::function<void()>(std::bind(&CConnman::ThreadOpenConnections, this)));

    // Process messages
    threadMessageHandler = std::thread(&TraceThread<std::function<void()> >, "msghand", std::function<void()>(std::bind(&CConnman::ThreadMessageHandler, this)));

    // Dump network addresses
    scheduler.scheduleEvery(std::bind(&CConnman::DumpData, this), DUMP_ADDRESSES_INTERVAL * 1000);

    return true;
}

class CNetCleanup
{
public:
    CNetCleanup() {}

    ~CNetCleanup()
    {
#ifdef WIN32
        // Shutdown Windows Sockets
        WSACleanup();
#endif
    }
}
instance_of_cnetcleanup;

void CConnman::Interrupt()
{
    {
        std::lock_guard<std::mutex> lock(mutexMsgProc);
        flagInterruptMsgProc = true;
    }
    condMsgProc.notify_all();

    interruptNet();
    InterruptSocks5(true);

    if (semOutbound) {
        for (int i=0; i<(nMaxOutbound + nMaxFeeler); i++) {
            semOutbound->post();
        }
    }

    if (semAddnode) {
        for (int i=0; i<nMaxAddnode; i++) {
            semAddnode->post();
        }
    }
}

void CConnman::Stop()
{
    if (threadMessageHandler.joinable())
        threadMessageHandler.join();
    if (threadOpenConnections.joinable())
        threadOpenConnections.join();
    if (threadOpenAddedConnections.joinable())
        threadOpenAddedConnections.join();
    if (threadDNSAddressSeed.joinable())
        threadDNSAddressSeed.join();
    if (threadSocketHandler.joinable())
        threadSocketHandler.join();

    if (fAddressesInitialized)
    {
        DumpData();
        fAddressesInitialized = false;
    }

    // Close sockets
    for (CNode* pnode : vNodes)
        pnode->CloseSocketDisconnect();
    for (ListenSocket& hListenSocket : vhListenSocket)
        if (hListenSocket.socket != INVALID_SOCKET)
            if (!CloseSocket(hListenSocket.socket))
                LogPrintf("CloseSocket(hListenSocket) failed with error %s\n", NetworkErrorString(WSAGetLastError()));

    // clean up some globals (to help leak detection)
    for (CNode *pnode : vNodes) {
        DeleteNode(pnode);
    }
    for (CNode *pnode : vNodesDisconnected) {
        DeleteNode(pnode);
    }
    vNodes.clear();
    vNodesDisconnected.clear();
    vhListenSocket.clear();
    delete semOutbound;
    semOutbound = nullptr;
    delete semAddnode;
    semAddnode = nullptr;
}

void CConnman::DeleteNode(CNode* pnode)
{
    assert(pnode);
    bool fUpdateConnectionTime = false;
    GetNodeSignals().FinalizeNode(pnode->GetId(), fUpdateConnectionTime);
    if(fUpdateConnectionTime)
        addrman.Connected(pnode->addr);
    delete pnode;
}

CConnman::~CConnman()
{
    Interrupt();
    Stop();
}

size_t CConnman::GetAddressCount() const
{
    return addrman.size();
}

void CConnman::SetServices(const CService &addr, ServiceFlags nServices)
{
    addrman.SetServices(addr, nServices);
}

void CConnman::MarkAddressGood(const CAddress& addr)
{
    addrman.Good(addr);
}

void CConnman::AddNewAddresses(const std::vector<CAddress>& vAddr, const CAddress& addrFrom, int64_t nTimePenalty)
{
    addrman.Add(vAddr, addrFrom, nTimePenalty);
}

std::vector<CAddress> CConnman::GetAddresses()
{
    return addrman.GetAddr();
}

bool CConnman::AddNode(const std::string& strNode)
{
    LOCK(cs_vAddedNodes);
    for(std::vector<std::string>::const_iterator it = vAddedNodes.begin(); it != vAddedNodes.end(); ++it) {
        if (strNode == *it)
            return false;
    }

    vAddedNodes.push_back(strNode);
    return true;
}

bool CConnman::RemoveAddedNode(const std::string& strNode)
{
    LOCK(cs_vAddedNodes);
    for(std::vector<std::string>::iterator it = vAddedNodes.begin(); it != vAddedNodes.end(); ++it) {
        if (strNode == *it) {
            vAddedNodes.erase(it);
            return true;
        }
    }
    return false;
}

size_t CConnman::GetNodeCount(NumConnections flags)
{
    LOCK(cs_vNodes);
    if (flags == CConnman::CONNECTIONS_ALL) // Shortcut if we want total
        return vNodes.size();

    int nNum = 0;
    for(std::vector<CNode*>::const_iterator it = vNodes.begin(); it != vNodes.end(); ++it)
        if (flags & ((*it)->fInbound ? CONNECTIONS_IN : CONNECTIONS_OUT))
            nNum++;

    return nNum;
}

void CConnman::GetNodeStats(std::vector<CNodeStats>& vstats)
{
    vstats.clear();
    LOCK(cs_vNodes);
    vstats.reserve(vNodes.size());
    for(std::vector<CNode*>::iterator it = vNodes.begin(); it != vNodes.end(); ++it) {
        CNode* pnode = *it;
        vstats.emplace_back();
        pnode->copyStats(vstats.back());
    }
}

bool CConnman::DisconnectNode(const std::string& strNode)
{
    LOCK(cs_vNodes);
    if (CNode* pnode = FindNode(strNode)) {
        pnode->fDisconnect = true;
        return true;
    }
    return false;
}
bool CConnman::DisconnectNode(NodeId id)
{
    LOCK(cs_vNodes);
    for(CNode* pnode : vNodes) {
        if (id == pnode->GetId()) {
            pnode->fDisconnect = true;
            return true;
        }
    }
    return false;
}

void CConnman::RecordBytesRecv(uint64_t bytes)
{
    LOCK(cs_totalBytesRecv);
    nTotalBytesRecv += bytes;
}

void CConnman::RecordBytesSent(uint64_t bytes)
{
    LOCK(cs_totalBytesSent);
    nTotalBytesSent += bytes;

    uint64_t now = GetTime();
    if (nMaxOutboundCycleStartTime + nMaxOutboundTimeframe < now)
    {
        // timeframe expired, reset cycle
        nMaxOutboundCycleStartTime = now;
        nMaxOutboundTotalBytesSentInCycle = 0;
    }

    // TODO, exclude whitebind peers
    nMaxOutboundTotalBytesSentInCycle += bytes;
}

void CConnman::SetMaxOutboundTarget(uint64_t limit)
{
    LOCK(cs_totalBytesSent);
    nMaxOutboundLimit = limit;
}

uint64_t CConnman::GetMaxOutboundTarget()
{
    LOCK(cs_totalBytesSent);
    return nMaxOutboundLimit;
}

uint64_t CConnman::GetMaxOutboundTimeframe()
{
    LOCK(cs_totalBytesSent);
    return nMaxOutboundTimeframe;
}

uint64_t CConnman::GetMaxOutboundTimeLeftInCycle()
{
    LOCK(cs_totalBytesSent);
    if (nMaxOutboundLimit == 0)
        return 0;

    if (nMaxOutboundCycleStartTime == 0)
        return nMaxOutboundTimeframe;

    uint64_t cycleEndTime = nMaxOutboundCycleStartTime + nMaxOutboundTimeframe;
    uint64_t now = GetTime();
    return (cycleEndTime < now) ? 0 : cycleEndTime - GetTime();
}

void CConnman::SetMaxOutboundTimeframe(uint64_t timeframe)
{
    LOCK(cs_totalBytesSent);
    if (nMaxOutboundTimeframe != timeframe)
    {
        // reset measure-cycle in case of changing
        // the timeframe
        nMaxOutboundCycleStartTime = GetTime();
    }
    nMaxOutboundTimeframe = timeframe;
}

bool CConnman::OutboundTargetReached(bool historicalBlockServingLimit)
{
    LOCK(cs_totalBytesSent);
    if (nMaxOutboundLimit == 0)
        return false;

    if (historicalBlockServingLimit)
    {
        // keep a large enough buffer to at least relay each block once
        uint64_t timeLeftInCycle = GetMaxOutboundTimeLeftInCycle();
        uint64_t buffer = timeLeftInCycle / 600 * MAX_BLOCK_SERIALIZED_SIZE;
        if (buffer >= nMaxOutboundLimit || nMaxOutboundTotalBytesSentInCycle >= nMaxOutboundLimit - buffer)
            return true;
    }
    else if (nMaxOutboundTotalBytesSentInCycle >= nMaxOutboundLimit)
        return true;

    return false;
}

uint64_t CConnman::GetOutboundTargetBytesLeft()
{
    LOCK(cs_totalBytesSent);
    if (nMaxOutboundLimit == 0)
        return 0;

    return (nMaxOutboundTotalBytesSentInCycle >= nMaxOutboundLimit) ? 0 : nMaxOutboundLimit - nMaxOutboundTotalBytesSentInCycle;
}

uint64_t CConnman::GetTotalBytesRecv()
{
    LOCK(cs_totalBytesRecv);
    return nTotalBytesRecv;
}

uint64_t CConnman::GetTotalBytesSent()
{
    LOCK(cs_totalBytesSent);
    return nTotalBytesSent;
}

ServiceFlags CConnman::GetLocalServices() const
{
    return nLocalServices;
}

void CConnman::SetBestHeight(int height)
{
    nBestHeight.store(height, std::memory_order_release);
}

int CConnman::GetBestHeight() const
{
    return nBestHeight.load(std::memory_order_acquire);
}

unsigned int CConnman::GetReceiveFloodSize() const { return nReceiveFloodSize; }

CNode::CNode(NodeId idIn, ServiceFlags nLocalServicesIn, int nMyStartingHeightIn, SOCKET hSocketIn, const CAddress& addrIn, uint64_t nKeyedNetGroupIn, uint64_t nLocalHostNonceIn, const CAddress &addrBindIn, const std::string& addrNameIn, bool fInboundIn) :
    nTimeConnected(GetSystemTimeInSeconds()),
    addr(addrIn),
    addrBind(addrBindIn),
    fInbound(fInboundIn),
    nKeyedNetGroup(nKeyedNetGroupIn),
    addrKnown(5000, 0.001),
    filterInventoryKnown(50000, 0.000001),
    id(idIn),
    nLocalHostNonce(nLocalHostNonceIn),
    nLocalServices(nLocalServicesIn),
    nMyStartingHeight(nMyStartingHeightIn),
    nSendVersion(0)
{
    nServices = NODE_NONE;
    nServicesExpected = NODE_NONE;
    hSocket = hSocketIn;
    nRecvVersion = INIT_PROTO_VERSION;
    nLastSend = 0;
    nLastRecv = 0;
    nSendBytes = 0;
    nRecvBytes = 0;
    nTimeOffset = 0;
    addrName = addrNameIn == "" ? addr.ToStringIPPort() : addrNameIn;
    nVersion = 0;
    strSubVer = "";
    fWhitelisted = false;
    fOneShot = false;
    fAddnode = false;
    fClient = false; // set by version message
    fFeeler = false;
    fSuccessfullyConnected = false;
    fDisconnect = false;
    nRefCount = 0;
    nSendSize = 0;
    nSendOffset = 0;
    hashContinue = uint256();
    nStartingHeight = -1;
    filterInventoryKnown.reset();
    fSendMempool = false;
    fGetAddr = false;
    nNextLocalAddrSend = 0;
    nNextAddrSend = 0;
    nNextInvSend = 0;
    fRelayTxes = false;
    fSentAddr = false;
    pfilter = new CBloomFilter();
    timeLastMempoolReq = 0;
    nLastBlockTime = 0;
    nLastTXTime = 0;
    nPingNonceSent = 0;
    nPingUsecStart = 0;
    nPingUsecTime = 0;
    fPingQueued = false;
    nMinPingUsecTime = std::numeric_limits<int64_t>::max();
    minFeeFilter = 0;
    lastSentFeeFilter = 0;
    nextSendTimeFeeFilter = 0;
    fPauseRecv = false;
    fPauseSend = false;
    nProcessQueueSize = 0;

    for (const std::string &msg : getAllNetMessageTypes())
        mapRecvBytesPerMsgCmd[msg] = 0;
    mapRecvBytesPerMsgCmd[NET_MESSAGE_COMMAND_OTHER] = 0;

    if (fLogIPs) {
        LogPrint(BCLog::NET, "Added connection to %s peer=%d\n", addrName, id);
    } else {
        LogPrint(BCLog::NET, "Added connection peer=%d\n", id);
    }
}

CNode::~CNode()
{
    CloseSocket(hSocket);

    if (pfilter)
        delete pfilter;
}

void CNode::AskFor(const CInv& inv)
{
    if (mapAskFor.size() > MAPASKFOR_MAX_SZ || setAskFor.size() > SETASKFOR_MAX_SZ)
        return;
    // a peer may not have multiple non-responded queue positions for a single inv item
    if (!setAskFor.insert(inv.hash).second)
        return;

    // We're using mapAskFor as a priority queue,
    // the key is the earliest time the request can be sent
    int64_t nRequestTime;
    limitedmap<uint256, int64_t>::const_iterator it = mapAlreadyAskedFor.find(inv.hash);
    if (it != mapAlreadyAskedFor.end())
        nRequestTime = it->second;
    else
        nRequestTime = 0;
    LogPrint(BCLog::NET, "askfor %s  %d (%s) peer=%d\n", inv.ToString(), nRequestTime, DateTimeStrFormat("%H:%M:%S", nRequestTime/1000000), id);

    // Make sure not to reuse time indexes to keep things in the same order
    int64_t nNow = GetTimeMicros() - 1000000;
    static int64_t nLastTime;
    ++nLastTime;
    nNow = std::max(nNow, nLastTime);
    nLastTime = nNow;

    // Each retry is 2 minutes after the last
    nRequestTime = std::max(nRequestTime + 2 * 60 * 1000000, nNow);
    if (it != mapAlreadyAskedFor.end())
        mapAlreadyAskedFor.update(it, nRequestTime);
    else
        mapAlreadyAskedFor.insert(std::make_pair(inv.hash, nRequestTime));
    mapAskFor.insert(std::make_pair(nRequestTime, inv));
}

bool CConnman::NodeFullyConnected(const CNode* pnode)
{
    return pnode && pnode->fSuccessfullyConnected && !pnode->fDisconnect;
}

void CConnman::PushMessage(CNode* pnode, CSerializedNetMsg&& msg)
{
    size_t nMessageSize = msg.data.size();
    size_t nTotalSize = nMessageSize + CMessageHeader::HEADER_SIZE;
    LogPrint(BCLog::NET, "sending %s (%d bytes) peer=%d\n",  SanitizeString(msg.command.c_str()), nMessageSize, pnode->GetId());

    std::vector<unsigned char> serializedHeader;
    serializedHeader.reserve(CMessageHeader::HEADER_SIZE);
    uint256 hash = Hash(msg.data.data(), msg.data.data() + nMessageSize);
    CMessageHeader hdr(Params().MessageStart(), msg.command.c_str(), nMessageSize);
    memcpy(hdr.pchChecksum, hash.begin(), CMessageHeader::CHECKSUM_SIZE);

    CVectorWriter{SER_NETWORK, INIT_PROTO_VERSION, serializedHeader, 0, hdr};

    size_t nBytesSent = 0;
    {
        LOCK(pnode->cs_vSend);
        bool optimisticSend(pnode->vSendMsg.empty());

        //log total amount of bytes per command
        pnode->mapSendBytesPerMsgCmd[msg.command] += nTotalSize;
        pnode->nSendSize += nTotalSize;

        if (pnode->nSendSize > nSendBufferMaxSize)
            pnode->fPauseSend = true;
        pnode->vSendMsg.push_back(std::move(serializedHeader));
        if (nMessageSize)
            pnode->vSendMsg.push_back(std::move(msg.data));

        // If write queue empty, attempt "optimistic write"
        if (optimisticSend == true)
            nBytesSent = SocketSendData(pnode);
    }
    if (nBytesSent)
        RecordBytesSent(nBytesSent);
}

bool CConnman::ForNode(NodeId id, std::function<bool(CNode* pnode)> func)
{
    CNode* found = nullptr;
    LOCK(cs_vNodes);
    for (auto&& pnode : vNodes) {
        if(pnode->GetId() == id) {
            found = pnode;
            break;
        }
    }
    return found != nullptr && NodeFullyConnected(found) && func(found);
}

int64_t PoissonNextSend(int64_t nNow, int average_interval_seconds) {
    return nNow + (int64_t)(log1p(GetRand(1ULL << 48) * -0.0000000000000035527136788 /* -1/2^48 */) * average_interval_seconds * -1000000.0 + 0.5);
}

CSipHasher CConnman::GetDeterministicRandomizer(uint64_t id) const
{
    return CSipHasher(nSeed0, nSeed1).Write(id);
}

uint64_t CConnman::CalculateKeyedNetGroup(const CAddress& ad) const
{
    std::vector<unsigned char> vchNetGroup(ad.GetGroup());

    return GetDeterministicRandomizer(RANDOMIZER_ID_NETGROUP).Write(vchNetGroup.data(), vchNetGroup.size()).Finalize();
}<|MERGE_RESOLUTION|>--- conflicted
+++ resolved
@@ -1595,11 +1595,7 @@
 
     LogPrintf("Loading addresses from DNS seeds (could take a while)\n");
 
-<<<<<<< HEAD
-    BOOST_FOREACH(const CDNSSeedData &seed, vSeeds) {
-=======
     for (const CDNSSeedData &seed : vSeeds) {
->>>>>>> 3751912e
         if (interruptNet) {
             return;
         }
@@ -1624,22 +1620,7 @@
                     vAdd.push_back(addr);
                     found++;
                 }
-<<<<<<< HEAD
-            }
-            if (interruptNet) {
-                return;
-            }
-            // TODO: The seed name resolve may fail, yielding an IP of [::], which results in
-            // addrman assigning the same source to results from different seeds.
-            // This should switch to a hard-coded stable dummy IP for each seed name, so that the
-            // resolve is not required at all.
-            if (!vIPs.empty()) {
-                CService seedSource;
-                Lookup(seed.name.c_str(), seedSource, 0, true);
-                addrman.Add(vAdd, seedSource);
-=======
                 addrman.Add(vAdd, resolveSource);
->>>>>>> 3751912e
             }
         }
     }
